package com.mapbox.mapboxsdk.android.testapp;

import android.content.res.Configuration;
import android.os.Bundle;
import android.support.v4.app.ActionBarDrawerToggle;
import android.support.v4.app.Fragment;
import android.support.v4.app.FragmentManager;
import android.support.v4.widget.DrawerLayout;
import android.support.v7.app.ActionBarActivity;
import android.view.MenuItem;
import android.view.View;
import android.widget.AdapterView;
import android.widget.ArrayAdapter;
import android.widget.ListView;
import java.util.ArrayList;

public class MainActivity extends ActionBarActivity {

    private DrawerLayout mDrawerLayout;
    private ActionBarDrawerToggle mDrawerToggle;
    private ListView mDrawerList;
    private ArrayList<String> testFragmentNames;
    private int selectedFragmentIndex = 0;

    @Override
    protected void onCreate(Bundle savedInstanceState) {
        super.onCreate(savedInstanceState);
        /*
           MapView.setDebugMode(true); //make sure to call this before the view is created!
           */
        setContentView(R.layout.activity_main);

        mDrawerLayout = (DrawerLayout) findViewById(R.id.drawer_layout);
        mDrawerList = (ListView) findViewById(R.id.left_drawer);

        // Set the adapter for the list view
        testFragmentNames = new ArrayList<String>();
        testFragmentNames.add(getString(R.string.mainTestMap));
        testFragmentNames.add(getString(R.string.alternateTestMap));
        testFragmentNames.add(getString(R.string.markersTestMap));
        testFragmentNames.add(getString(R.string.itemizedOverlayTestMap));
        testFragmentNames.add(getString(R.string.localGeoJSONTestMap));
        testFragmentNames.add(getString(R.string.diskCacheDisabledTestMap));
        testFragmentNames.add(getString(R.string.offlineCacheTestMap));
        testFragmentNames.add(getString(R.string.programmaticTestMap));
        testFragmentNames.add(getString(R.string.webSourceTileTestMap));
        testFragmentNames.add(getString(R.string.locateMeTestMap));
        testFragmentNames.add(getString(R.string.pathTestMap));
<<<<<<< HEAD
        testFragmentNames.add(getString(R.string.saveMapOfflineTestMap));
=======
        testFragmentNames.add(getString(R.string.bingTestMap));
>>>>>>> c5573b70

        mDrawerList.setAdapter(new ArrayAdapter<String>(this, R.layout.drawer_list_item, testFragmentNames));
        // Set the list's click listener
        mDrawerList.setOnItemClickListener(new DrawerItemClickListener());

        mDrawerToggle = new ActionBarDrawerToggle(this, mDrawerLayout,
                R.drawable.ic_drawer, R.string.drawerOpen, R.string.drawerClose) {

            /** Called when a drawer has settled in a completely closed state. */
            public void onDrawerClosed(View view) {
                super.onDrawerClosed(view);
                getSupportActionBar().setTitle(testFragmentNames.get(selectedFragmentIndex));
            }

            /** Called when a drawer has settled in a completely open state. */
            public void onDrawerOpened(View drawerView) {
                super.onDrawerOpened(drawerView);
                getSupportActionBar().setTitle(R.string.appName);
            }
        };

        // Set the drawer toggle as the DrawerListener
        mDrawerLayout.setDrawerListener(mDrawerToggle);

        getSupportActionBar().setDisplayHomeAsUpEnabled(true);
        getSupportActionBar().setHomeButtonEnabled(true);

        // Set MainTestFragment
        selectItem(0);
    }

    @Override
    protected void onPostCreate(Bundle savedInstanceState) {
        super.onPostCreate(savedInstanceState);
        // Sync the toggle state after onRestoreInstanceState has occurred.
        mDrawerToggle.syncState();
    }

    @Override
    public void onConfigurationChanged(Configuration newConfig) {
        super.onConfigurationChanged(newConfig);
        mDrawerToggle.onConfigurationChanged(newConfig);
    }

    @Override
    public boolean onOptionsItemSelected(MenuItem item) {
        // Pass the event to ActionBarDrawerToggle, if it returns
        // true, then it has handled the app icon touch event
        if (mDrawerToggle.onOptionsItemSelected(item)) {
            return true;
        }
        // Handle your other action bar items...

        return super.onOptionsItemSelected(item);
    }

    private class DrawerItemClickListener implements ListView.OnItemClickListener {
        @Override
        public void onItemClick(AdapterView parent, View view, int position, long id) {
            selectItem(position);
        }
    }

    /** Swaps fragments in the main content view */
    private void selectItem(int position) {
        selectedFragmentIndex = position;
        // Create a new fragment and specify the planet to show based on position
        Fragment fragment;

        switch (position) {
            case 0:
                fragment = new MainTestFragment();
                break;
            case 1:
                fragment = new AlternateMapTestFragment();
                break;
            case 2:
                fragment = new MarkersTestFragment();
                break;
            case 3:
                fragment = new ItemizedIconOverlayTestFragment();
                break;
            case 4:
                fragment = new LocalGeoJSONTestFragment();
                break;
            case 5:
                fragment = new DiskCacheDisabledTestFragment();
                break;
            case 6:
                fragment = new OfflineCacheTestFragment();
                break;
            case 7:
                fragment = new ProgrammaticTestFragment();
                break;
            case 8:
                fragment = new WebSourceTileTestFragment();
                break;
            case 9:
                fragment = new LocateMeTestFragment();
                break;
            case 10:
                fragment = new PathTestFragment();
                break;
            case 11:
<<<<<<< HEAD
                fragment = new SaveMapOfflineTestFragment();
=======
                fragment = new BingTileTestFragment();
>>>>>>> c5573b70
                break;
            default:
                fragment = new MainTestFragment();
                break;
        }

        // Insert the fragment by replacing any existing fragment
        FragmentManager fragmentManager = getSupportFragmentManager();
        fragmentManager.beginTransaction()
            .replace(R.id.content_frame, fragment)
            .commit();

        // Highlight the selected item, update the title, and close the drawer
        mDrawerList.setItemChecked(position, true);
        setTitle(testFragmentNames.get(position));
        mDrawerLayout.closeDrawer(mDrawerList);
    }

    @Override
    public void setTitle(CharSequence title) {
        getSupportActionBar().setTitle(title);
    }
}<|MERGE_RESOLUTION|>--- conflicted
+++ resolved
@@ -46,11 +46,8 @@
         testFragmentNames.add(getString(R.string.webSourceTileTestMap));
         testFragmentNames.add(getString(R.string.locateMeTestMap));
         testFragmentNames.add(getString(R.string.pathTestMap));
-<<<<<<< HEAD
+        testFragmentNames.add(getString(R.string.bingTestMap));
         testFragmentNames.add(getString(R.string.saveMapOfflineTestMap));
-=======
-        testFragmentNames.add(getString(R.string.bingTestMap));
->>>>>>> c5573b70
 
         mDrawerList.setAdapter(new ArrayAdapter<String>(this, R.layout.drawer_list_item, testFragmentNames));
         // Set the list's click listener
@@ -155,11 +152,10 @@
                 fragment = new PathTestFragment();
                 break;
             case 11:
-<<<<<<< HEAD
+                fragment = new BingTileTestFragment();
+                break;
+            case 12:
                 fragment = new SaveMapOfflineTestFragment();
-=======
-                fragment = new BingTileTestFragment();
->>>>>>> c5573b70
                 break;
             default:
                 fragment = new MainTestFragment();
