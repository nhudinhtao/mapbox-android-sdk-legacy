--- conflicted
+++ resolved
@@ -8,7 +8,6 @@
   <uses-permission android:name="android.permission.ACCESS_NETWORK_STATE"/>
   <uses-permission android:name="android.permission.WRITE_EXTERNAL_STORAGE"/>
 
-<<<<<<< HEAD
     <application
         android:debuggable="true"
         android:allowBackup="true"
@@ -25,24 +24,6 @@
                 <category android:name="android.intent.category.LAUNCHER" />
             </intent-filter>
         </activity>
-=======
-  <application
-      android:debuggable="true"
-      android:allowBackup="true"
-      android:hardwareAccelerated="true"
-      android:icon="@drawable/ic_launcher"
-      android:label="@string/app_name"
-      android:theme="@style/AppTheme">
-    <activity
-        android:name="com.mapbox.mapboxsdk.android.testapp.MainActivity"
-        android:configChanges="orientation|screenSize|uiMode"
-        android:label="@string/app_name">
-      <intent-filter>
-        <action android:name="android.intent.action.MAIN"/>
-        <category android:name="android.intent.category.LAUNCHER"/>
-      </intent-filter>
-    </activity>
->>>>>>> 3dca60c4
 
     <activity android:name="com.mapbox.mapboxsdk.android.testapp.AlternateMapTestActivity"
         android:label="@string/alternateTestMapActivity">
