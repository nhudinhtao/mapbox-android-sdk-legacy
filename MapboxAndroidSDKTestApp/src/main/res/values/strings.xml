<?xml version="1.0" encoding="utf-8"?>
<resources>

    <string name="appName">Mapbox Android SDK Test App</string>
    <string name="mainTestMap">Main Test Map</string>
    <string name="alternateTestMap">Alternate Test Map</string>
    <string name="markersTestMap">Markers Test</string>
    <string name="itemizedOverlayTestMap">ItemizedIconOverlay</string>
    <string name="localGeoJSONTestMap">Local GeoJSON</string>
    <string name="localOSMTestMap">Local OSM XML</string>
    <string name="diskCacheDisabledTestMap">DiskCache Disabled</string>
    <string name="offlineCacheTestMap">Offline Cache</string>
    <string name="programmaticTestMap">Programmatic</string>
    <string name="webSourceTileTestMap">WebSourceTile</string>
    <string name="locateMeTestMap">Locate Me</string>
    <string name="saveMapOfflineTestMap">Save Map Offline</string>
    <string name="tapForUTFGridTestMap">Tap For UTFGrid</string>
    <string name="customMarkerTestMap">Custom Marker</string>
    <string name="rotatedMapTestMap">Rotated Map</string>
    <string name="clusteredMarkersTestMap">Clustered Markers Test</string>
    <string name="mbTilesTestMap">MBTiles Map</string>
    <string name="pathTestMap">PathOverlay</string>
    <string name="bingTestMap">Bing Test Map</string>
<<<<<<< HEAD
    <string name="mapbox_id_street">mapbox.streets</string>
    <string name="mapbox_id_satellite">mapbox.satellite</string>
    <string name="mapbox_id_terrain">mapbox.outdoors</string>
=======
    <string name="draggableMarkersTestMap">Draggable Markers</string>
    <string name="mapbox_id_street">examples.map-i87786ca</string>
    <string name="mapbox_id_satellite">brunosan.map-cyglrrfu</string>
    <string name="mapbox_id_terrain">examples.map-zgrqqx0w</string>
>>>>>>> 80890164
    <string name="drawerOpen">Open Nav Drawer</string>
    <string name="drawerClose">Close Nav Drawer</string>
    <string name="dataOn">Data On</string>
    <string name="dataOff">Data Off</string>
    <string name="hello_blank_fragment">Hello blank fragment</string>
    <string name="saveMapButtonText">Save Map</string>
    <string name="loadMapButtonText">Load Map</string>
    <string name="deleteMapsButtonText">Delete Map</string>
    <string name="resetMapButtonText">Reset</string>
    <string name="goToButtonText">Go To</string>
    <string name="animatedMapButtonText">Animate</string>
    <string name="testAccessToken">pk.eyJ1IjoiYmxlZWdlIiwiYSI6IkRGLTFPU00ifQ.qJpq3jytAL9A-z_tkNypqg</string>
    <string name="customInfoWindowOnTouchMessage">Hey, I just customized the CustomInfoWindows\'s onTouchListener()!</string>

</resources><|MERGE_RESOLUTION|>--- conflicted
+++ resolved
@@ -21,16 +21,13 @@
     <string name="mbTilesTestMap">MBTiles Map</string>
     <string name="pathTestMap">PathOverlay</string>
     <string name="bingTestMap">Bing Test Map</string>
-<<<<<<< HEAD
-    <string name="mapbox_id_street">mapbox.streets</string>
-    <string name="mapbox_id_satellite">mapbox.satellite</string>
-    <string name="mapbox_id_terrain">mapbox.outdoors</string>
-=======
     <string name="draggableMarkersTestMap">Draggable Markers</string>
     <string name="mapbox_id_street">examples.map-i87786ca</string>
     <string name="mapbox_id_satellite">brunosan.map-cyglrrfu</string>
     <string name="mapbox_id_terrain">examples.map-zgrqqx0w</string>
->>>>>>> 80890164
+    <string name="mapbox_id_street">mapbox.streets</string>
+    <string name="mapbox_id_satellite">mapbox.satellite</string>
+    <string name="mapbox_id_terrain">mapbox.outdoors</string>
     <string name="drawerOpen">Open Nav Drawer</string>
     <string name="drawerClose">Close Nav Drawer</string>
     <string name="dataOn">Data On</string>
