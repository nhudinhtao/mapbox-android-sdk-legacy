package com.mapbox.mapboxsdk.views;

import android.graphics.PointF;
import android.os.Handler;
import android.view.animation.LinearInterpolator;

import com.mapbox.mapboxsdk.api.ILatLng;
import com.mapbox.mapboxsdk.views.util.Projection;
import com.mapbox.mapboxsdk.views.util.constants.MapViewConstants;
import com.nineoldandroids.animation.Animator;
import com.nineoldandroids.animation.AnimatorListenerAdapter;
import com.nineoldandroids.animation.ObjectAnimator;
import com.nineoldandroids.animation.PropertyValuesHolder;
import com.nineoldandroids.animation.TypeEvaluator;

import java.util.ArrayList;
import java.util.List;

public class MapController implements MapViewConstants {

    public class PointEvaluator implements TypeEvaluator<PointF> {

        public PointEvaluator() {
        }

        public PointF evaluate(float fraction, PointF startValue,
                              PointF endValue) {
            return new PointF((fraction*(endValue.x  - startValue.x) + startValue.x), (fraction*(endValue.y  - startValue.y) + startValue.y));
        }

    }

    private static final String TAG = "Mapbox MapController";

    protected final MapView mMapView;

    // Zoom animations
<<<<<<< HEAD
    private ObjectAnimator mCurrentAnimation;

    private ILatLng zoomOnLatLong = null;
    private PointF zoomDeltaScroll = new PointF();
    private ILatLng animateToTargetPoint = null;

    private boolean mCurrentlyUserAction = false;

    private ILatLng mPointToGoTo = null;
    private float mZoomToZoomTo = -1;
=======
    private ValueAnimator mZoomAnimation;
    private ILatLng zoomOnLatLong = null;
    private PointF zoomDeltaScroll = new PointF();
    private ILatLng animateToTargetPoint = null;
    private boolean mCurrentlyUserAction = false;
    private ILatLng mPointToGoTo = null;
    private float mZoomToZoomTo = -1;
    private boolean zoomAndMoveAnimation = false;
>>>>>>> 18364fe9

    /**
     * Constructor
     *
     * @param mapView MapView to be controlled
     */
    public MapController(MapView mapView) {
        mMapView = mapView;
    }

<<<<<<< HEAD
    public boolean currentlyInUserAction()
    {
        return mCurrentlyUserAction;
    }

    public void setCurrentlyInUserAction(final boolean value)
    {
        mCurrentlyUserAction = value;
    }


    protected void aboutToStartAnimation(final ILatLng latlong, final PointF mapCoords) {
        zoomOnLatLong = latlong;
        final Projection projection = mMapView.getProjection();
        mMapView.mMultiTouchScalePoint.set(mapCoords.x, mapCoords.y);
        projection.toPixels(mapCoords, mapCoords);
        zoomDeltaScroll.set((float)(mMapView.getMeasuredWidth() / 2.0 - mapCoords.x), (float)(mMapView.getMeasuredHeight() / 2.0 - mapCoords.y));
    }

    protected void aboutToStartAnimation(final ILatLng latlong) {
        PointF mapCoords = mMapView.getProjection().toMapPixels(latlong, null);
        aboutToStartAnimation(latlong, mapCoords);
    }

    protected void aboutToStartAnimation(final PointF mapCoords) {
        final float zoom = mMapView.getZoomLevel(false);
        final int worldSize_2 = mMapView.getProjection().mapSize(zoom) >> 1;
        final ILatLng latlong = mMapView.getProjection()
                .pixelXYToLatLong((int) (mapCoords.x + worldSize_2),
                        (int) (mapCoords.y + worldSize_2), zoom);
        aboutToStartAnimation(latlong, mapCoords);
    }

    protected void aboutToStartAnimation(final float x, final float y) {
        aboutToStartAnimation(new PointF(x, y));
=======
    public boolean currentlyInUserAction() {
        return mCurrentlyUserAction;
    }

    public void setCurrentlyInUserAction(final boolean value) {
         mCurrentlyUserAction = value;
>>>>>>> 18364fe9
    }

    /**
     * Start animating the map towards the given point.
     */
    public void animateTo(final ILatLng point, final boolean userAction) {
<<<<<<< HEAD
        setZoomAnimated(point, mMapView.getZoomLevel(), true, userAction);
=======
        if (!mMapView.canGoTo(point)) {
            return;
        }
        if (!mMapView.isLayedOut()) {
            mPointToGoTo = point;
            return;
        }
        animateToTargetPoint = point;

        PointF p = mMapView.getProjection().toMapPixels(point, null);
        animateTo(p, userAction);
>>>>>>> 18364fe9
    }
    public void animateTo(final ILatLng point) {
        animateTo(point, false);
    }

    /**
     * Go to a given point (not animated)
     */
    public void goTo(final ILatLng point, PointF delta) {

        final Projection projection = mMapView.getProjection();
        PointF p = projection.toMapPixels(point, null);
        p.offset(delta.x, delta.y);
        mMapView.scrollTo(p.x, p.y);
    }

<<<<<<< HEAD
=======
    /**
     * Start animating the map towards the given point.
     */
    public void animateTo(final PointF point, final boolean userAction) {
        stopAnimation(false);
        mCurrentlyUserAction = userAction;
        mMapView.mIsFlinging = false;
        final int xStart = mMapView.getScrollX();
        final int yStart = mMapView.getScrollY();
        mMapView.getScroller()
                .startScroll(xStart, yStart, (int) point.x - xStart, (int) point.y - yStart,
                        ANIMATION_DURATION_DEFAULT);
        mMapView.postInvalidate();
    }
    public void animateTo(final PointF point) {
        animateTo(point, false);
    }

>>>>>>> 18364fe9
    public void panBy(int x, int y, final boolean userAction) {
        mCurrentlyUserAction = userAction;
        zoomDeltaScroll.offset(x, y);
        this.mMapView.scrollBy(x, y);
        mCurrentlyUserAction = false;
    }
    public void panBy(int x, int y) {
        panBy(x, y, false);
    }

    /**
     * Set the map view to the given center. There will be no animation.
     */
    public void setCenter(final ILatLng latlng) {
        setCenter(latlng, null);
    }

    public void setCenter(final ILatLng latlng, final PointF decale) {
        if (latlng == null) {
            return;
        }
        if (!mMapView.isLayedOut()) {
            mPointToGoTo = latlng;
            return;
        }
        PointF p = mMapView.getProjection().toMapPixels(latlng, null);
        if (decale != null) {
            p.offset(decale.x, decale.y);
        }
        this.mMapView.scrollTo(p.x, p.y);
    }

    public void stopPanning() {
        mMapView.mIsFlinging = false;
        mMapView.getScroller().forceFinished(true);
    }

    /**
     * Stops a running animation.
     */
    public void stopAnimation(final boolean jumpToTarget) {

        if (!mMapView.getScroller().isFinished()) {
            if (jumpToTarget) {
                mMapView.mIsFlinging = false;
                mMapView.getScroller().abortAnimation();
                setCenter(animateToTargetPoint);
            } else {
                stopPanning();
            }
        }

        // We ignore the jumpToTarget for zoom levels since it doesn't make sense to stop
        // the animation in the middle. Maybe we could have it cancel the zoom operation and jump
        // back to original zoom level?
        if (mMapView.mIsAnimating.get()) {
            mCurrentAnimation.cancel();
            mMapView.setZoomInternal(Float.intBitsToFloat(mMapView.mTargetZoomLevel.get()));
            if (jumpToTarget && zoomOnLatLong != null) {
                goTo(zoomOnLatLong, zoomDeltaScroll);
            }
            mMapView.mIsAnimating.set(false);
        }
    }

<<<<<<< HEAD
    public boolean setZoomAnimated(final ILatLng latlong, final float zoomlevel, final boolean move, final boolean userAction) {
=======
    public MapView zoomAndMoveAnimated(final ILatLng latlong, final float zoomlevel, final boolean userAction) {
>>>>>>> 18364fe9
        if (!mMapView.isLayedOut()) {
            mPointToGoTo = latlong;
            mZoomToZoomTo = zoomlevel;
            return false;
        }
<<<<<<< HEAD

=======
        mCurrentlyUserAction = userAction;
>>>>>>> 18364fe9
        stopAnimation(true);
        mCurrentlyUserAction = userAction;
        mMapView.mIsFlinging = false;

        float currentZoom = mMapView.getZoomLevel(false);

        final PointF dCurrentScroll = mMapView.getScrollPoint();
        PointF p = Projection.toMapPixels(latlong.getLatitude(), latlong.getLongitude(), currentZoom, dCurrentScroll.x, dCurrentScroll.y, null);

        mMapView.mMultiTouchScalePoint.set(p.x, p.y);
        List<PropertyValuesHolder> propertiesList = new ArrayList<PropertyValuesHolder>();
        float targetZoom = mMapView.getClampedZoomLevel(zoomlevel);
<<<<<<< HEAD
        boolean zoomAnimating = (targetZoom != currentZoom);
        zoomDeltaScroll.set(0, 0);
        if (zoomAnimating) {
            zoomOnLatLong = latlong;
            mMapView.mTargetZoomLevel.set(Float.floatToIntBits(targetZoom));

            float factor = (float) Math.pow(2, targetZoom - currentZoom);
            float delta = (targetZoom - currentZoom);
            if (delta > 0) {
                propertiesList.add(PropertyValuesHolder.ofFloat("scale", 1.0f, factor));
            }
            else {
                propertiesList.add(PropertyValuesHolder.ofFloat("scale", 1.0f, factor));
            }
        }
        boolean zoomAndMove = move && !p.equals(dCurrentScroll);
        if (zoomAndMove) {
            PointEvaluator evaluator = new PointEvaluator();
            propertiesList.add(PropertyValuesHolder.ofObject(
                    "scrollPoint", evaluator,
                    p));
        }
        else {
            mMapView.getProjection().toPixels(p, p);
            zoomDeltaScroll.set((float)(mMapView.getMeasuredWidth() / 2.0 - p.x), (float)(mMapView.getMeasuredHeight() / 2.0 - p.y));
        }

        if (propertiesList.size() > 0) {
            ObjectAnimator anim = ObjectAnimator.ofPropertyValuesHolder(this,   propertiesList.toArray(new PropertyValuesHolder[0]));

            anim.setInterpolator(new LinearInterpolator());
            anim.setDuration(zoomAndMove?ANIMATION_DURATION_DEFAULT:ANIMATION_DURATION_SHORT);
            anim.setTarget(mMapView);
            anim.addListener(new AnimatorListenerAdapter() {
                @Override
                public void onAnimationStart(Animator animation) {
                    MapController.this.onAnimationStart();
                    super.onAnimationStart(animation);
                }

                @Override
                public void onAnimationEnd(Animator animation) {
                    MapController.this.onAnimationEnd();
                    super.onAnimationEnd(animation);
                }
            });
            mCurrentAnimation = anim;
            anim.start();
            return true;
        }

        return false;
=======
        mMapView.mTargetZoomLevel.set(Float.floatToIntBits(targetZoom));

        float delta = Math.abs(targetZoom - currentZoom);
        if (delta != 0) {
             if (targetZoom > currentZoom) {
                 mZoomAnimation.setFloatValues(1.0f, 1.0f + delta);
             } else {
                 mZoomAnimation.setFloatValues(1.0f, 1.0f / (1.0f + delta));
             }
             mZoomAnimation.start();
        }
        mZoomAnimation.setDuration(ANIMATION_DURATION_DEFAULT);


        final int xStart = mMapView.getScrollX();
        final int yStart = mMapView.getScrollY();
        PointF p = mMapView.getProjection().toMapPixels(latlong.getLatitude(), latlong.getLongitude(), currentZoom, xStart, yStart, null);

        mMapView.getScroller()
                .startScroll(xStart, yStart, (int) p.x - xStart, (int) p.y - yStart,
                        ANIMATION_DURATION_DEFAULT);
        mMapView.postInvalidate();
        return mMapView;
>>>>>>> 18364fe9
    }

    public MapView setZoom(final float zoomlevel) {
        return setZoom(zoomlevel, false);
    }

    public MapView setZoom(final float zoomlevel, final boolean userAction) {
        mCurrentlyUserAction = userAction;
        stopAnimation(true);
        mMapView.setZoomInternal(zoomlevel);
<<<<<<< HEAD
=======
        mMapView.setScale(1.0f);
>>>>>>> 18364fe9
        mCurrentlyUserAction = false;
        return mMapView;
    }

    public MapView setZoomAnimated(final float zoomlevel) {
        setZoomAnimated(zoomlevel, mMapView.getCenter(), false);
        return mMapView;
    }

<<<<<<< HEAD
    public MapView setZoomAnimated(final float zoomlevel, final ILatLng latlong, final boolean userAction) {
        setZoomAnimated(latlong, zoomlevel, false, userAction);
        return mMapView;
=======
    public MapView setZoomAnimated(final float zoomlevel, final boolean userAction) {
        if (!mMapView.isLayedOut()) {
            mZoomToZoomTo = zoomlevel;
            return mMapView;
        }

        //we must stop with true in case it is a scroll animation
        // or we won't end up at the correct position on the map
        stopAnimation(true);
        return zoomAndMoveAnimated(mMapView.getCenter(), zoomlevel, userAction);
>>>>>>> 18364fe9
    }

    /**
     * Zoom in by one zoom level.
     */
    public boolean zoomIn(final boolean userAction) {
        return zoomInAbout(mMapView.getCenter(), userAction);
    }

    public boolean zoomIn() {
        return zoomIn(false);
    }

    public boolean zoomInAbout(final ILatLng latlong, final boolean userAction) {
        float currentZoom = mMapView.getZoomLevel(false);
        float targetZoom = (float) (Math.ceil(currentZoom) + 1);
        float factor = (float) Math.pow(2, targetZoom - currentZoom);

<<<<<<< HEAD
        if (factor > 2.25) {
            targetZoom = (float) Math.ceil(currentZoom);
=======
        if (!mMapView.canZoomIn()) {
            return false;
        }

        if (mMapView.isAnimating()) {
            // TODO extend zoom (and return true)
            return false;
        } else {
            aboutToStartAnimation(latlong);
            mCurrentlyUserAction = userAction;
            float currentZoom = mMapView.getZoomLevel(false);
            float targetZoom = (float) (Math.ceil(currentZoom) + 1);
            float factor = (float) Math.pow(2, targetZoom - currentZoom);

            if (factor > 2.25) {
                targetZoom = (float) Math.ceil(currentZoom);
            }
            targetZoom = mMapView.getClampedZoomLevel(targetZoom);
            mMapView.mTargetZoomLevel.set(Float.floatToIntBits(targetZoom));

            float delta = Math.abs(targetZoom - currentZoom);
            mZoomAnimation.setFloatValues(1.0f, 1.0f + delta);
            mZoomAnimation.setDuration(ANIMATION_DURATION_SHORT);
            mZoomAnimation.start();
            return true;
>>>>>>> 18364fe9
        }
        return setZoomAnimated(latlong, targetZoom, false, userAction);
    }
    public boolean zoomInAbout(final ILatLng latlong) {
        return zoomInAbout(latlong, false);
    }

    /**
     * Zoom out by one zoom level.
     */
    public boolean zoomOut(final boolean userAction) {
        return zoomOutAbout(mMapView.getCenter(), userAction);
    }

    public boolean zoomOut() {
        return zoomOut(false);
    }

    public boolean zoomOutAbout(final ILatLng latlong, final boolean userAction) {
<<<<<<< HEAD
        float currentZoom = mMapView.getZoomLevel(false);
        float targetZoom = (float) (Math.floor(currentZoom));
        float factor = (float) Math.pow(2, targetZoom - currentZoom);

        if (factor > 0.75) {
            targetZoom = (float) (Math.floor(currentZoom) - 1);
=======
        if (mMapView.canZoomOut()) {
            if (mMapView.isAnimating()) {
                // TODO extend zoom (and return true)
                return false;
            } else {
                aboutToStartAnimation(latlong);
                mCurrentlyUserAction = userAction;
                float currentZoom = mMapView.getZoomLevel(false);
                float targetZoom = (float) (Math.floor(currentZoom));
                targetZoom = mMapView.getClampedZoomLevel(targetZoom);
                float factor = (float) Math.pow(2, targetZoom - currentZoom);

                if (factor > 0.75) {
                    targetZoom = mMapView.getClampedZoomLevel((float) Math.floor(currentZoom) - 1);
                }
                mMapView.mTargetZoomLevel.set(Float.floatToIntBits(targetZoom));
                float delta = Math.abs(targetZoom - currentZoom);
                mZoomAnimation.setFloatValues(1.0f, 1.0f / (1.0f + delta));
                mZoomAnimation.setDuration(ANIMATION_DURATION_SHORT);
                mZoomAnimation.start();
                return true;
            }
        } else {
            return false;
>>>>>>> 18364fe9
        }

        return setZoomAnimated(latlong, targetZoom, false, userAction);
    }

    public boolean zoomOutAbout(final ILatLng latlong) {
        return zoomOutAbout(latlong, false);
    }

    protected void onAnimationStart() {
        mMapView.mIsAnimating.set(true);
    }

<<<<<<< HEAD
=======
    protected void aboutToStartAnimation(final ILatLng latlong, final PointF mapCoords) {
        zoomOnLatLong = latlong;
        final Projection projection = mMapView.getProjection();
        mMapView.mMultiTouchScalePoint.set(mapCoords.x, mapCoords.y);
        projection.toPixels(mapCoords, mapCoords);
        zoomDeltaScroll.set((float) (mMapView.getMeasuredWidth() / 2.0 - mapCoords.x), (float) (mMapView.getMeasuredHeight() / 2.0 - mapCoords.y));
    }

    protected void aboutToStartAnimation(final ILatLng latlong) {
        PointF mapCoords = mMapView.getProjection().toMapPixels(latlong, null);
        aboutToStartAnimation(latlong, mapCoords);
    }

    protected void aboutToStartAnimation(final PointF mapCoords) {
        final float zoom = mMapView.getZoomLevel(false);
        final int worldSize_2 = mMapView.getProjection().mapSize(zoom) >> 1;
        final ILatLng latlong = mMapView.getProjection()
                .pixelXYToLatLong((int) (mapCoords.x + worldSize_2),
                        (int) (mapCoords.y + worldSize_2), zoom);
        aboutToStartAnimation(latlong, mapCoords);
    }

    protected void aboutToStartAnimation(final float x, final float y) {
        aboutToStartAnimation(new PointF(x, y));
    }

>>>>>>> 18364fe9
    public void onAnimationEnd() {
        stopPanning();
        mMapView.setZoomInternal(Float.intBitsToFloat(mMapView.mTargetZoomLevel.get()), zoomOnLatLong, zoomDeltaScroll);
        zoomOnLatLong = null;
        mCurrentlyUserAction = false;
        (new Handler()).postDelayed(new Runnable() {
            @Override
            public void run() {
                mMapView.mIsAnimating.set(false);
            }
        }, 100);
    }

<<<<<<< HEAD
=======
    protected class MyZoomAnimatorListener extends AnimatorListenerAdapter {
        @Override
        public void onAnimationStart(Animator animation) {
            MapController.this.onAnimationStart();
            super.onAnimationStart(animation);
        }

        @Override
        public void onAnimationEnd(Animator animation) {
            MapController.this.onAnimationEnd();
            super.onAnimationEnd(animation);
        }
    }

    protected class MyZoomAnimatorUpdateListener implements AnimatorUpdateListener {
        @Override
        public void onAnimationUpdate(ValueAnimator animation) {
            float currentAnimFactor = (Float) animation.getAnimatedValue();
            mMapView.updateScrollDuringAnimation();
            if (zoomAndMoveAnimation) {
                mMapView.mMultiTouchScalePoint.set(mMapView.getScrollX(), mMapView.getScrollY());
            }
            mMapView.setScale(currentAnimFactor);
        }
    }

>>>>>>> 18364fe9
    /**
     * Called when the mapView is layed out for the first time
     * if action were triggered before we had to wait because
     * we didn't have any projection
     */
    public void mapViewLayedOut() {
        if (mPointToGoTo != null) {
            setCenter(mPointToGoTo);
<<<<<<< HEAD
            mPointToGoTo = null;
=======
             mPointToGoTo = null;
>>>>>>> 18364fe9
        }
        if (mZoomToZoomTo != -1) {
            setZoom(mZoomToZoomTo);
            mZoomToZoomTo = -1;
        }

    }
}<|MERGE_RESOLUTION|>--- conflicted
+++ resolved
@@ -35,27 +35,14 @@
     protected final MapView mMapView;
 
     // Zoom animations
-<<<<<<< HEAD
     private ObjectAnimator mCurrentAnimation;
 
-    private ILatLng zoomOnLatLong = null;
-    private PointF zoomDeltaScroll = new PointF();
-    private ILatLng animateToTargetPoint = null;
-
-    private boolean mCurrentlyUserAction = false;
-
-    private ILatLng mPointToGoTo = null;
-    private float mZoomToZoomTo = -1;
-=======
-    private ValueAnimator mZoomAnimation;
     private ILatLng zoomOnLatLong = null;
     private PointF zoomDeltaScroll = new PointF();
     private ILatLng animateToTargetPoint = null;
     private boolean mCurrentlyUserAction = false;
     private ILatLng mPointToGoTo = null;
     private float mZoomToZoomTo = -1;
-    private boolean zoomAndMoveAnimation = false;
->>>>>>> 18364fe9
 
     /**
      * Constructor
@@ -66,15 +53,12 @@
         mMapView = mapView;
     }
 
-<<<<<<< HEAD
-    public boolean currentlyInUserAction()
-    {
+    public boolean currentlyInUserAction() {
         return mCurrentlyUserAction;
     }
 
-    public void setCurrentlyInUserAction(final boolean value)
-    {
-        mCurrentlyUserAction = value;
+    public void setCurrentlyInUserAction(final boolean value) {
+         mCurrentlyUserAction = value;
     }
 
 
@@ -102,35 +86,13 @@
 
     protected void aboutToStartAnimation(final float x, final float y) {
         aboutToStartAnimation(new PointF(x, y));
-=======
-    public boolean currentlyInUserAction() {
-        return mCurrentlyUserAction;
-    }
-
-    public void setCurrentlyInUserAction(final boolean value) {
-         mCurrentlyUserAction = value;
->>>>>>> 18364fe9
     }
 
     /**
      * Start animating the map towards the given point.
      */
     public void animateTo(final ILatLng point, final boolean userAction) {
-<<<<<<< HEAD
         setZoomAnimated(point, mMapView.getZoomLevel(), true, userAction);
-=======
-        if (!mMapView.canGoTo(point)) {
-            return;
-        }
-        if (!mMapView.isLayedOut()) {
-            mPointToGoTo = point;
-            return;
-        }
-        animateToTargetPoint = point;
-
-        PointF p = mMapView.getProjection().toMapPixels(point, null);
-        animateTo(p, userAction);
->>>>>>> 18364fe9
     }
     public void animateTo(final ILatLng point) {
         animateTo(point, false);
@@ -147,27 +109,6 @@
         mMapView.scrollTo(p.x, p.y);
     }
 
-<<<<<<< HEAD
-=======
-    /**
-     * Start animating the map towards the given point.
-     */
-    public void animateTo(final PointF point, final boolean userAction) {
-        stopAnimation(false);
-        mCurrentlyUserAction = userAction;
-        mMapView.mIsFlinging = false;
-        final int xStart = mMapView.getScrollX();
-        final int yStart = mMapView.getScrollY();
-        mMapView.getScroller()
-                .startScroll(xStart, yStart, (int) point.x - xStart, (int) point.y - yStart,
-                        ANIMATION_DURATION_DEFAULT);
-        mMapView.postInvalidate();
-    }
-    public void animateTo(final PointF point) {
-        animateTo(point, false);
-    }
-
->>>>>>> 18364fe9
     public void panBy(int x, int y, final boolean userAction) {
         mCurrentlyUserAction = userAction;
         zoomDeltaScroll.offset(x, y);
@@ -233,21 +174,13 @@
         }
     }
 
-<<<<<<< HEAD
     public boolean setZoomAnimated(final ILatLng latlong, final float zoomlevel, final boolean move, final boolean userAction) {
-=======
-    public MapView zoomAndMoveAnimated(final ILatLng latlong, final float zoomlevel, final boolean userAction) {
->>>>>>> 18364fe9
         if (!mMapView.isLayedOut()) {
             mPointToGoTo = latlong;
             mZoomToZoomTo = zoomlevel;
             return false;
         }
-<<<<<<< HEAD
-
-=======
-        mCurrentlyUserAction = userAction;
->>>>>>> 18364fe9
+
         stopAnimation(true);
         mCurrentlyUserAction = userAction;
         mMapView.mIsFlinging = false;
@@ -260,7 +193,6 @@
         mMapView.mMultiTouchScalePoint.set(p.x, p.y);
         List<PropertyValuesHolder> propertiesList = new ArrayList<PropertyValuesHolder>();
         float targetZoom = mMapView.getClampedZoomLevel(zoomlevel);
-<<<<<<< HEAD
         boolean zoomAnimating = (targetZoom != currentZoom);
         zoomDeltaScroll.set(0, 0);
         if (zoomAnimating) {
@@ -313,31 +245,6 @@
         }
 
         return false;
-=======
-        mMapView.mTargetZoomLevel.set(Float.floatToIntBits(targetZoom));
-
-        float delta = Math.abs(targetZoom - currentZoom);
-        if (delta != 0) {
-             if (targetZoom > currentZoom) {
-                 mZoomAnimation.setFloatValues(1.0f, 1.0f + delta);
-             } else {
-                 mZoomAnimation.setFloatValues(1.0f, 1.0f / (1.0f + delta));
-             }
-             mZoomAnimation.start();
-        }
-        mZoomAnimation.setDuration(ANIMATION_DURATION_DEFAULT);
-
-
-        final int xStart = mMapView.getScrollX();
-        final int yStart = mMapView.getScrollY();
-        PointF p = mMapView.getProjection().toMapPixels(latlong.getLatitude(), latlong.getLongitude(), currentZoom, xStart, yStart, null);
-
-        mMapView.getScroller()
-                .startScroll(xStart, yStart, (int) p.x - xStart, (int) p.y - yStart,
-                        ANIMATION_DURATION_DEFAULT);
-        mMapView.postInvalidate();
-        return mMapView;
->>>>>>> 18364fe9
     }
 
     public MapView setZoom(final float zoomlevel) {
@@ -348,10 +255,6 @@
         mCurrentlyUserAction = userAction;
         stopAnimation(true);
         mMapView.setZoomInternal(zoomlevel);
-<<<<<<< HEAD
-=======
-        mMapView.setScale(1.0f);
->>>>>>> 18364fe9
         mCurrentlyUserAction = false;
         return mMapView;
     }
@@ -361,22 +264,9 @@
         return mMapView;
     }
 
-<<<<<<< HEAD
     public MapView setZoomAnimated(final float zoomlevel, final ILatLng latlong, final boolean userAction) {
         setZoomAnimated(latlong, zoomlevel, false, userAction);
         return mMapView;
-=======
-    public MapView setZoomAnimated(final float zoomlevel, final boolean userAction) {
-        if (!mMapView.isLayedOut()) {
-            mZoomToZoomTo = zoomlevel;
-            return mMapView;
-        }
-
-        //we must stop with true in case it is a scroll animation
-        // or we won't end up at the correct position on the map
-        stopAnimation(true);
-        return zoomAndMoveAnimated(mMapView.getCenter(), zoomlevel, userAction);
->>>>>>> 18364fe9
     }
 
     /**
@@ -395,36 +285,8 @@
         float targetZoom = (float) (Math.ceil(currentZoom) + 1);
         float factor = (float) Math.pow(2, targetZoom - currentZoom);
 
-<<<<<<< HEAD
         if (factor > 2.25) {
             targetZoom = (float) Math.ceil(currentZoom);
-=======
-        if (!mMapView.canZoomIn()) {
-            return false;
-        }
-
-        if (mMapView.isAnimating()) {
-            // TODO extend zoom (and return true)
-            return false;
-        } else {
-            aboutToStartAnimation(latlong);
-            mCurrentlyUserAction = userAction;
-            float currentZoom = mMapView.getZoomLevel(false);
-            float targetZoom = (float) (Math.ceil(currentZoom) + 1);
-            float factor = (float) Math.pow(2, targetZoom - currentZoom);
-
-            if (factor > 2.25) {
-                targetZoom = (float) Math.ceil(currentZoom);
-            }
-            targetZoom = mMapView.getClampedZoomLevel(targetZoom);
-            mMapView.mTargetZoomLevel.set(Float.floatToIntBits(targetZoom));
-
-            float delta = Math.abs(targetZoom - currentZoom);
-            mZoomAnimation.setFloatValues(1.0f, 1.0f + delta);
-            mZoomAnimation.setDuration(ANIMATION_DURATION_SHORT);
-            mZoomAnimation.start();
-            return true;
->>>>>>> 18364fe9
         }
         return setZoomAnimated(latlong, targetZoom, false, userAction);
     }
@@ -444,39 +306,12 @@
     }
 
     public boolean zoomOutAbout(final ILatLng latlong, final boolean userAction) {
-<<<<<<< HEAD
         float currentZoom = mMapView.getZoomLevel(false);
         float targetZoom = (float) (Math.floor(currentZoom));
         float factor = (float) Math.pow(2, targetZoom - currentZoom);
 
         if (factor > 0.75) {
             targetZoom = (float) (Math.floor(currentZoom) - 1);
-=======
-        if (mMapView.canZoomOut()) {
-            if (mMapView.isAnimating()) {
-                // TODO extend zoom (and return true)
-                return false;
-            } else {
-                aboutToStartAnimation(latlong);
-                mCurrentlyUserAction = userAction;
-                float currentZoom = mMapView.getZoomLevel(false);
-                float targetZoom = (float) (Math.floor(currentZoom));
-                targetZoom = mMapView.getClampedZoomLevel(targetZoom);
-                float factor = (float) Math.pow(2, targetZoom - currentZoom);
-
-                if (factor > 0.75) {
-                    targetZoom = mMapView.getClampedZoomLevel((float) Math.floor(currentZoom) - 1);
-                }
-                mMapView.mTargetZoomLevel.set(Float.floatToIntBits(targetZoom));
-                float delta = Math.abs(targetZoom - currentZoom);
-                mZoomAnimation.setFloatValues(1.0f, 1.0f / (1.0f + delta));
-                mZoomAnimation.setDuration(ANIMATION_DURATION_SHORT);
-                mZoomAnimation.start();
-                return true;
-            }
-        } else {
-            return false;
->>>>>>> 18364fe9
         }
 
         return setZoomAnimated(latlong, targetZoom, false, userAction);
@@ -490,35 +325,6 @@
         mMapView.mIsAnimating.set(true);
     }
 
-<<<<<<< HEAD
-=======
-    protected void aboutToStartAnimation(final ILatLng latlong, final PointF mapCoords) {
-        zoomOnLatLong = latlong;
-        final Projection projection = mMapView.getProjection();
-        mMapView.mMultiTouchScalePoint.set(mapCoords.x, mapCoords.y);
-        projection.toPixels(mapCoords, mapCoords);
-        zoomDeltaScroll.set((float) (mMapView.getMeasuredWidth() / 2.0 - mapCoords.x), (float) (mMapView.getMeasuredHeight() / 2.0 - mapCoords.y));
-    }
-
-    protected void aboutToStartAnimation(final ILatLng latlong) {
-        PointF mapCoords = mMapView.getProjection().toMapPixels(latlong, null);
-        aboutToStartAnimation(latlong, mapCoords);
-    }
-
-    protected void aboutToStartAnimation(final PointF mapCoords) {
-        final float zoom = mMapView.getZoomLevel(false);
-        final int worldSize_2 = mMapView.getProjection().mapSize(zoom) >> 1;
-        final ILatLng latlong = mMapView.getProjection()
-                .pixelXYToLatLong((int) (mapCoords.x + worldSize_2),
-                        (int) (mapCoords.y + worldSize_2), zoom);
-        aboutToStartAnimation(latlong, mapCoords);
-    }
-
-    protected void aboutToStartAnimation(final float x, final float y) {
-        aboutToStartAnimation(new PointF(x, y));
-    }
-
->>>>>>> 18364fe9
     public void onAnimationEnd() {
         stopPanning();
         mMapView.setZoomInternal(Float.intBitsToFloat(mMapView.mTargetZoomLevel.get()), zoomOnLatLong, zoomDeltaScroll);
@@ -532,35 +338,6 @@
         }, 100);
     }
 
-<<<<<<< HEAD
-=======
-    protected class MyZoomAnimatorListener extends AnimatorListenerAdapter {
-        @Override
-        public void onAnimationStart(Animator animation) {
-            MapController.this.onAnimationStart();
-            super.onAnimationStart(animation);
-        }
-
-        @Override
-        public void onAnimationEnd(Animator animation) {
-            MapController.this.onAnimationEnd();
-            super.onAnimationEnd(animation);
-        }
-    }
-
-    protected class MyZoomAnimatorUpdateListener implements AnimatorUpdateListener {
-        @Override
-        public void onAnimationUpdate(ValueAnimator animation) {
-            float currentAnimFactor = (Float) animation.getAnimatedValue();
-            mMapView.updateScrollDuringAnimation();
-            if (zoomAndMoveAnimation) {
-                mMapView.mMultiTouchScalePoint.set(mMapView.getScrollX(), mMapView.getScrollY());
-            }
-            mMapView.setScale(currentAnimFactor);
-        }
-    }
-
->>>>>>> 18364fe9
     /**
      * Called when the mapView is layed out for the first time
      * if action were triggered before we had to wait because
@@ -569,11 +346,7 @@
     public void mapViewLayedOut() {
         if (mPointToGoTo != null) {
             setCenter(mPointToGoTo);
-<<<<<<< HEAD
             mPointToGoTo = null;
-=======
-             mPointToGoTo = null;
->>>>>>> 18364fe9
         }
         if (mZoomToZoomTo != -1) {
             setZoom(mZoomToZoomTo);
