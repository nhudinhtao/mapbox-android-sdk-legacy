--- conflicted
+++ resolved
@@ -114,27 +114,21 @@
      * @param reuse just pass null if you do not have a Point to be 'recycled'.
      * @return the Point containing the <I>screen coordinates</I> of the LatLng passed.
      */
-<<<<<<< HEAD
-    public Point toMapPixels(final ILatLng in, final Point reuse) {
+    public PointF toMapPixels(final ILatLng in, final PointF reuse) {
         return toMapPixels(in.getLatitude(), in.getLongitude(), reuse);
     }
     
-    public Point toMapPixels(final double latitude, final double longitude, final Point reuse) {
-        final Point out = reuse != null ? reuse : new Point();
+    public PointF toMapPixels(final double latitude, final double longitude, final PointF reuse) {
+        final PointF out = reuse != null ? reuse : new PointF();
         final float zoom = getZoomLevel();
         final int mapSize = TileSystem.MapSize(zoom);
         final float scrollX = mapView.getScrollX();
         final float scrollY = mapView.getScrollY();
-=======
-    public PointF toMapPixels(final ILatLng in, final PointF reuse) {
-        final PointF out = reuse != null ? reuse : new PointF();
->>>>>>> 6a78e78f
         TileSystem.LatLongToPixelXY(
         		latitude,
         		longitude,
                 zoom, out);
         out.offset(offsetX, offsetY);
-<<<<<<< HEAD
         if (Math.abs(out.x - scrollX)
                 > Math.abs(out.x - mapSize - scrollX)) {
             out.x -= mapSize;
@@ -150,31 +144,6 @@
         if (Math.abs(out.y - scrollY)
                 > Math.abs(out.y + mapSize - scrollY)) {
             out.y += mapSize;
-=======
-
-        float scrollX = mapView.getScrollX();
-        float scrollY = mapView.getScrollY();
-        int zoomLevel = getZoomLevel();
-
-        float scrollOffsetX = Math.abs(out.x - scrollX);
-        float scrollOffsetY = Math.abs(out.y - scrollY);
-
-        if (scrollOffsetX
-                > Math.abs(out.x - TileSystem.MapSize(zoomLevel) - scrollX)) {
-            out.x -= TileSystem.MapSize(zoomLevel);
-        }
-        if (scrollOffsetX
-                > Math.abs(out.x + TileSystem.MapSize(zoomLevel) - scrollX)) {
-            out.x += TileSystem.MapSize(zoomLevel);
-        }
-        if (scrollOffsetY
-                > Math.abs(out.y - TileSystem.MapSize(zoomLevel) - scrollY)) {
-            out.y -= TileSystem.MapSize(zoomLevel);
-        }
-        if (scrollOffsetY
-                > Math.abs(out.y + TileSystem.MapSize(zoomLevel) - scrollY)) {
-            out.y += TileSystem.MapSize(zoomLevel);
->>>>>>> 6a78e78f
         }
         return out;
     }
@@ -209,13 +178,8 @@
     public PointF toMapPixelsTranslated(final PointF in, final PointF reuse) {
         final PointF out = reuse != null ? reuse : new PointF();
 
-<<<<<<< HEAD
         final float zoomDifference = MapView.MAXIMUM_ZOOMLEVEL - getZoomLevel();
         out.set((int)(GeometryMath.rightShift(in.x, zoomDifference) + offsetX), (int)(GeometryMath.rightShift(in.y, zoomDifference) + offsetY));
-=======
-        final int zoomDifference = MapView.MAXIMUM_ZOOMLEVEL - getZoomLevel();
-        out.set(((int)in.x >> zoomDifference) + offsetX, ((int)in.y >> zoomDifference) + offsetY);
->>>>>>> 6a78e78f
         return out;
     }
 
