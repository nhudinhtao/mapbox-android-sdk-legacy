--- conflicted
+++ resolved
@@ -1,16 +1,8 @@
 package com.mapbox.mapboxsdk.views;
 
 import android.content.Context;
-<<<<<<< HEAD
-import android.graphics.Canvas;
-import android.graphics.Matrix;
-import android.graphics.Point;
-import android.graphics.PointF;
-import android.graphics.Rect;
-=======
 import android.content.res.TypedArray;
 import android.graphics.*;
->>>>>>> add51275
 import android.os.Build;
 import android.os.Handler;
 import android.util.AttributeSet;
@@ -178,17 +170,6 @@
         eventsOverlay = new MapEventsOverlay(context, this);
         this.getOverlays().add(eventsOverlay);
 
-<<<<<<< HEAD
-        if (attrs != null) {
-            final String mapid = attrs.getAttributeValue(null, "mapid");
-            if (mapid != null) {
-                setTileSource(new MapboxTileLayer(mapid));
-            }
-        }
-	}
-
-    public MapView(final Context context, AttributeSet attrs) {
-=======
         TypedArray a = context.obtainStyledAttributes(attrs, R.styleable.MapView);
         String mapid = a.getString(R.styleable.MapView_mapid);
         a.recycle();
@@ -196,14 +177,9 @@
         {
             setTileSource(new MapboxTileLayer(mapid));
         }
-        else
-        {
-            throw new MissingAttributeException(getResources().getString(R.string.missingAttributeMapIdMessage));
-        }
     }
 
     public MapView(final Context context, AttributeSet attrs) throws MissingAttributeException{
->>>>>>> add51275
         this(context, 256, new DefaultResourceProxyImpl(context), null, null, attrs);
     }
 
@@ -581,7 +557,7 @@
 
         return this;
     }
-    
+
     public float getClampedZoomLevel(float zoom) {
 		final float minZoomLevel = getMinZoomLevel();
 		final float maxZoomLevel = getMaxZoomLevel();
