--- conflicted
+++ resolved
@@ -22,6 +22,7 @@
 import android.view.View;
 import android.view.ViewGroup;
 import android.widget.Scroller;
+
 import com.mapbox.mapboxsdk.R;
 import com.mapbox.mapboxsdk.api.ILatLng;
 import com.mapbox.mapboxsdk.constants.MapboxConstants;
@@ -54,7 +55,9 @@
 import com.mapbox.mapboxsdk.views.util.TilesLoadedListener;
 import com.mapbox.mapboxsdk.views.util.constants.MapViewConstants;
 import com.mapbox.mapboxsdk.views.util.constants.MapViewLayouts;
+
 import org.json.JSONException;
+
 import java.lang.reflect.Method;
 import java.util.ArrayList;
 import java.util.List;
@@ -148,9 +151,11 @@
 
     /* a point that will be reused to design added views */
     private final PointF mPoint = new PointF();
+
     private TilesLoadedListener tilesLoadedListener;
     TileLoadedListener tileLoadedListener;
     private InfoWindow currentTooltip;
+
     private int mDefaultPinRes = R.drawable.defpin;
     private Drawable mDefaultPinDrawable;
     private PointF mDefaultPinAnchor = DEFAULT_PIN_ANCHOR;
@@ -234,50 +239,42 @@
     protected MapView(Context aContext, int tileSizePixels, MapTileLayerBase aTileProvider) {
         this(aContext, tileSizePixels, aTileProvider, null, null);
     }
-
+    
     public void addListener(final MapListener listener) {
-        if (!mListeners.contains(listener)) {
-            mListeners.add(listener);
-        }
-    }
-
+    	if (!mListeners.contains(listener)) {
+        	mListeners.add(listener);
+    	}
+    }
+    
     public void removeListener(MapListener listener) {
-        if (!mListeners.contains(listener)) {
-            mListeners.remove(listener);
-        }
-    }
-
+    	if (!mListeners.contains(listener)) {
+        	mListeners.remove(listener);
+    	}
+    }
+    
     public void addOverlay(final Overlay overlay) {
-        mOverlayManager.add(overlay);
-        if (overlay instanceof MapListener) {
-            addListener((MapListener) overlay);
-        }
-        invalidate();
-    }
-
+    	mOverlayManager.add(overlay);
+    	if (overlay instanceof MapListener) {
+    		addListener((MapListener)overlay);
+    	}
+		invalidate();
+    }
+    
     public void removeOverlay(final Overlay overlay) {
-        mOverlayManager.remove(overlay);
-        if (overlay instanceof MapListener) {
-            removeListener((MapListener) overlay);
-        }
-        invalidate();
-    }
-
+    	mOverlayManager.remove(overlay);
+    	if (overlay instanceof MapListener) {
+    		removeListener((MapListener)overlay);
+    	}
+		invalidate();
+    }
+    
     private void updateAfterSourceChange() {
         Projection.setTileSize(mTileProvider.getTileSizePixels());
-<<<<<<< HEAD
     	this.setScrollableAreaLimit(mTileProvider.getBoundingBox());
     	this.setMinZoomLevel(mTileProvider.getMinimumZoomLevel());
     	this.setMaxZoomLevel(mTileProvider.getMaximumZoomLevel());
     	this.setZoom(mZoomLevel);
         this.scrollTo(mDScroll.x, mDScroll.y);
-=======
-        this.setScrollableAreaLimit(mTileProvider.getBoundingBox());
-        this.setMinZoomLevel(mTileProvider.getMinimumZoomLevel());
-        this.setMaxZoomLevel(mTileProvider.getMaximumZoomLevel());
-        this.scrollTo(mDScrollX, mDScrollY);
-        this.setZoom(mZoomLevel);
->>>>>>> 18364fe9
         postInvalidate();
     }
 
@@ -290,22 +287,22 @@
 
     public void setTileSource(final ITileLayer aTileSource) {
         if (aTileSource != null && mTileProvider != null && mTileProvider instanceof MapTileLayerBasic) {
-            mTileProvider.setTileSource(aTileSource);
-            updateAfterSourceChange();
+        	mTileProvider.setTileSource(aTileSource);
+        	updateAfterSourceChange();
         }
     }
 
     public void addTileSource(final ITileLayer aTileSource) {
         if (aTileSource != null && mTileProvider != null && mTileProvider instanceof MapTileLayerBasic) {
             ((MapTileLayerBasic) mTileProvider).addTileSource(aTileSource);
-            updateAfterSourceChange();
+        	updateAfterSourceChange();
         }
     }
 
     public void removeTileSource(final ITileLayer aTileSource) {
         if (aTileSource != null && mTileProvider != null && mTileProvider instanceof MapTileLayerBasic) {
             ((MapTileLayerBasic) mTileProvider).removeTileSource(aTileSource);
-            updateAfterSourceChange();
+        	updateAfterSourceChange();
         }
     }
 
@@ -529,14 +526,9 @@
      */
     public LatLng getCenter() {
         final int worldSize_current_2 = Projection.mapSize(mZoomLevel) >> 1;
-<<<<<<< HEAD
         return Projection.pixelXYToLatLong((float) mDScroll.x
                 + worldSize_current_2, (float) mDScroll.y + worldSize_current_2,
                 mZoomLevel);
-=======
-        return Projection.pixelXYToLatLong((float) mDScrollX + worldSize_current_2,
-                (float) mDScrollY + worldSize_current_2, mZoomLevel);
->>>>>>> 18364fe9
     }
 
     /**
@@ -592,7 +584,7 @@
     public MapView setCenter(final ILatLng aCenter) {
         return setCenter(aCenter, false);
     }
-
+    
     public MapView setCenter(final ILatLng aCenter, final boolean userAction) {
         getController().setCurrentlyInUserAction(userAction);
         getController().setCenter(aCenter);
@@ -700,11 +692,11 @@
         getMapOverlay().rescaleCache(newZoomLevel, curZoomLevel, mProjection);
 
         // do callback on listener
-        if (newZoomLevel != curZoomLevel && mListeners.size() > 0) {
+        if (newZoomLevel != curZoomLevel && mListeners.size() >0) {
             final ZoomEvent event = new ZoomEvent(this, newZoomLevel, mController.currentlyInUserAction());
             for (MapListener listener : mListeners) {
-                listener.onZoom(event);
-            }
+            	listener.onZoom(event);
+			}
         }
 
         // Allows any views fixed to a Location in the MapView to adjust
@@ -715,16 +707,12 @@
     /**
      * compute the minimum zoom necessary to show a BoundingBox
      * 
-     * @param boundingBox
-     *            the box to compute the zoom for
-     * @param regionFit
-     *            if true computed zoom will make sure the whole box is visible
-     * @param roundedZoom
-     *            if true the required zoom will be rounded (for better
+     * @param boundingBox the box to compute the zoom for
+     * @param regionFit if true computed zoom will make sure the whole box is visible
+     * @param roundedZoom if true the required zoom will be rounded (for better
      *            graphics)
      * @return the minimum zoom necessary to show the bounding box
      */
-<<<<<<< HEAD
     private double minimumZoomForBoundingBox(final BoundingBox boundingBox,
             final boolean regionFit, final boolean roundedZoom) {
         final RectF rect = Projection.toMapPixels(boundingBox,
@@ -742,35 +730,18 @@
             result = regionFit ? Math.floor(result) : Math.round(result);
         }
         return result;
-=======
-    private float minimumZoomForBoundingBox(final BoundingBox boundingBox, final boolean regionFit) {
-        final RectF rect = Projection.toMapPixels(boundingBox, TileLayerConstants.MAXIMUM_ZOOMLEVEL,
-                mTempRect);
-        final float requiredLatitudeZoom =
-                TileLayerConstants.MAXIMUM_ZOOMLEVEL - (float) ((Math.log(
-                        rect.height() / getMeasuredHeight()) / Math.log(2)));
-        final float requiredLongitudeZoom =
-                TileLayerConstants.MAXIMUM_ZOOMLEVEL - (float) ((Math.log(
-                        rect.width() / getMeasuredWidth()) / Math.log(2)));
-        return regionFit ? Math.min(requiredLatitudeZoom, requiredLongitudeZoom) : Math.max(requiredLatitudeZoom, requiredLongitudeZoom);
->>>>>>> 18364fe9
     }
 
     /**
      * Zoom the map to enclose the specified bounding box, as closely as
      * possible.
      * 
-     * @param boundingBox
-     *            the box to compute the zoom for
-     * @param regionFit
-     *            if true computed zoom will make sure the whole box is visible
-     * @param animated
-     *            if true the zoom will be animated
-     * @param roundedZoom
-     *            if true the required zoom will be rounded (for better
+     * @param boundingBox the box to compute the zoom for
+     * @param regionFit if true computed zoom will make sure the whole box is visible
+     * @param animated if true the zoom will be animated
+     * @param roundedZoom if true the required zoom will be rounded (for better
      *            graphics)
-     * @param userAction
-     *            set to true if it comes from a userAction
+     * @param userAction set to true if it comes from a userAction
      * @return the map view, for chaining
      */
     public MapView zoomToBoundingBox(final BoundingBox boundingBox,
@@ -791,7 +762,15 @@
         final float zoom = (float) minimumZoomForBoundingBox(inter, regionFit,
                 roundedZoom);
 
-        getController().setZoomAnimated(center, zoom, true, userAction);
+        if (animated) {
+            getController().setZoomAnimated(center, zoom, true, userAction);
+        }
+        else {
+            getController().setCurrentlyInUserAction(userAction);
+            getController().setZoom(zoom);
+            getController().setCenter(center);
+            getController().setCurrentlyInUserAction(false);
+        }
         return this;
     }
 
@@ -799,14 +778,10 @@
      * Zoom the map to enclose the specified bounding box, as closely as
      * possible.
      * 
-     * @param boundingBox
-     *            the box to compute the zoom for
-     * @param regionFit
-     *            if true computed zoom will make sure the whole box is visible
-     * @param animated
-     *            if true the zoom will be animated
-     * @param roundedZoom
-     *            if true the required zoom will be rounded (for better
+     * @param boundingBox the box to compute the zoom for
+     * @param regionFit if true computed zoom will make sure the whole box is visible
+     * @param animated if true the zoom will be animated
+     * @param roundedZoom if true the required zoom will be rounded (for better
      *            graphics)
      * @return the map view, for chaining
      */
@@ -821,34 +796,15 @@
      * Zoom the map to enclose the specified bounding box, as closely as
      * possible.
      * 
-     * @param boundingBox
-     *            the box to compute the zoom for
-     * @param regionFit
-     *            if true computed zoom will make sure the whole box is visible
-        if (animated) {
-<<<<<<< HEAD
-        }
-        else {
-        	getController().setCurrentlyInUserAction(userAction);
-=======
-            getController().zoomAndMoveAnimated(center, zoom, userAction);
-        } else {
-            getController().setCurrentlyInUserAction(userAction);
->>>>>>> 18364fe9
-            getController().setZoom(zoom);
-            getController().setCenter(center);
-            getController().setCurrentlyInUserAction(false);
-        }
-        return this;
-     * @param animated
-     *            if true the zoom will be animated
+     * @param boundingBox the box to compute the zoom for
+     * @param regionFit if true computed zoom will make sure the whole box is visible
+     * @param animated if true the zoom will be animated
      * @return the map view, for chaining
      */
     public MapView zoomToBoundingBox(final BoundingBox boundingBox,
             final boolean regionFit, final boolean animated) {
         return zoomToBoundingBox(boundingBox, regionFit, animated, false, false);
     }
-<<<<<<< HEAD
 
     /**
      * Zoom the map to enclose the specified bounding box, as closely as
@@ -869,20 +825,9 @@
      * Zoom the map to enclose the specified bounding box, as closely as
      * possible.
      * 
-     * @param boundingBox
-     *            the box to compute the zoom for
+     * @param boundingBox the box to compute the zoom for
      * @return the map view, for chaining
      */
-=======
-    public MapView zoomToBoundingBox(final BoundingBox boundingBox, final boolean regionFit, final boolean animated) {
-        return zoomToBoundingBox(boundingBox, regionFit, animated, false);
-    }
-
-    public MapView zoomToBoundingBox(final BoundingBox boundingBox, final boolean regionFit) {
-        return zoomToBoundingBox(boundingBox, regionFit, false, false);
-    }
-
->>>>>>> 18364fe9
     public MapView zoomToBoundingBox(final BoundingBox boundingBox) {
         return zoomToBoundingBox(boundingBox, false);
     }
@@ -951,7 +896,7 @@
      * provider.
      */
     public void setMaxZoomLevel(float zoomLevel) {
-        mMaximumZoomLevel = Math.min(zoomLevel, mTileProvider.getMaximumZoomLevel());
+        mMaximumZoomLevel = Math.min(zoomLevel, mTileProvider.getMaximumZoomLevel());;
     }
 
     /**
@@ -987,11 +932,11 @@
         return getController().zoomIn();
     }
 
-
+    
     public boolean zoomInFixing(final ILatLng point, final boolean userAction) {
         return getController().zoomInAbout(point, userAction);
     }
-
+    
     public boolean zoomInFixing(final ILatLng point) {
         return zoomInFixing(point, false);
     }
@@ -1006,7 +951,7 @@
     public boolean zoomOutFixing(final ILatLng point, final boolean userAction) {
         return getController().zoomOutAbout(point, userAction);
     }
-
+    
     public boolean zoomOutFixing(final ILatLng point) {
         return zoomOutFixing(point, false);
     }
@@ -1119,7 +1064,7 @@
     public BoundingBox getScrollableAreaBoundingBox() {
         return mScrollableAreaBoundingBox;
     }
-
+    
     /**
      * Returns true if the view has been layed out
      * */
@@ -1495,9 +1440,7 @@
                 // One last scrollTo to get to the final destination
                 scrollTo(mScroller.getCurrX(), mScroller.getCurrY());
                 // snapping-to any Snappable points.
-                if (!isAnimating()) {
-                    snapItems();
-                }
+                if (!isAnimating()) snapItems();
                 mIsFlinging = false;
             } else {
                 scrollTo(mScroller.getCurrX(), mScroller.getCurrY());
@@ -1512,7 +1455,6 @@
         // scrollTo(getScrollX(), getScrollY());
     }
 
-<<<<<<< HEAD
     private PointF mDScroll = new PointF();
 
     public final PointF getScrollPoint() {
@@ -1530,18 +1472,15 @@
     public final void setScalePoint(final PointF point) {
         mMultiTouchScalePoint.set(point);
     }
-=======
-    private double mDScrollX, mDScrollY;
->>>>>>> 18364fe9
 
     @Override
     public void scrollTo(int x, int y) {
-        // a trick for everyone to go through the double version of the method
-        scrollTo((double) x, (double) y);
-    }
-
+    	// a trick for everyone to go through the double version of the method
+    	scrollTo((double)x, (double)y);        
+    }
+    
     public void scrollTo(double x, double y) {
-        if (mScrollableAreaLimit != null) {
+    	if (mScrollableAreaLimit != null) {
             final double xToTestWith = x / mMultiTouchScale;
             final double yToTestWith = y / mMultiTouchScale;
             final float width_2 = this.getMeasuredWidth() / 2 / mMultiTouchScale;
@@ -1571,22 +1510,13 @@
                 y = (mScrollableAreaLimit.bottom - height_2);
             }
         }
-<<<<<<< HEAD
         mDScroll.set((float)x, (float)y);
-=======
-        mDScrollX = x;
-        mDScrollY = y;
->>>>>>> 18364fe9
 
         final int intX = (int) Math.round(x);
         final int intY = (int) Math.round(y);
 
-<<<<<<< HEAD
         // make sure the next time someone wants the projection it is the
         // correct one!
-=======
-        //make sure the next time someone wants the projection it is the correct one!
->>>>>>> 18364fe9
         mProjection = null;
 
         super.scrollTo(intX, intY);
@@ -1595,8 +1525,8 @@
         if (mListeners.size() > 0) {
             final ScrollEvent event = new ScrollEvent(this, intX, intY, mController.currentlyInUserAction());
             for (MapListener listener : mListeners) {
-                listener.onScroll(event);
-            }
+            	listener.onScroll(event);
+    		}
         }
     }
 
@@ -1633,7 +1563,8 @@
      * Private Helper Method for onDraw().
      * @return New Projection object
      */
-    private Projection updateProjection() {
+    private Projection updateProjection()
+    {
         return new Projection(this);
     }
 
