package com.mapbox.mapboxsdk.views;

import android.app.Activity;
import android.app.AlertDialog;
import android.content.Context;
import android.content.DialogInterface;
import android.graphics.Canvas;
import android.graphics.Matrix;
import android.graphics.Point;
import android.graphics.PointF;
import android.graphics.Rect;
import android.os.Build;
import android.os.Handler;
import android.util.AttributeSet;
import android.util.Log;
import android.view.*;
import android.widget.Scroller;
import android.widget.Toast;
import com.mapbox.mapboxsdk.DefaultResourceProxyImpl;
import com.mapbox.mapboxsdk.R;
import com.mapbox.mapboxsdk.format.GeoJSON;
import com.mapbox.mapboxsdk.overlay.ItemizedIconOverlay;
import com.mapbox.mapboxsdk.overlay.ItemizedOverlay;
import com.mapbox.mapboxsdk.overlay.MapEventsOverlay;
import com.mapbox.mapboxsdk.overlay.MapEventsReceiver;
import com.mapbox.mapboxsdk.overlay.Marker;
import com.mapbox.mapboxsdk.ResourceProxy;
import com.mapbox.mapboxsdk.api.ILatLng;
import com.mapbox.mapboxsdk.constants.MapboxConstants;
import com.mapbox.mapboxsdk.events.MapListener;
import com.mapbox.mapboxsdk.events.ScrollEvent;
import com.mapbox.mapboxsdk.events.ZoomEvent;
import com.mapbox.mapboxsdk.overlay.Overlay;
import com.mapbox.mapboxsdk.overlay.OverlayItem;
import com.mapbox.mapboxsdk.overlay.OverlayManager;
import com.mapbox.mapboxsdk.overlay.TilesOverlay;
import com.mapbox.mapboxsdk.overlay.GeoJSONLayer;
import com.mapbox.mapboxsdk.tileprovider.MapTileLayerBase;
import com.mapbox.mapboxsdk.tileprovider.MapTileLayerArray;
import com.mapbox.mapboxsdk.tileprovider.MapTileLayerBasic;
import com.mapbox.mapboxsdk.tileprovider.modules.MapTileModuleLayerBase;
import com.mapbox.mapboxsdk.tileprovider.tilesource.ITileLayer;
import com.mapbox.mapboxsdk.tileprovider.tilesource.MapboxTileLayer;
import com.mapbox.mapboxsdk.tileprovider.util.SimpleInvalidationHandler;
import com.mapbox.mapboxsdk.geometry.BoundingBox;
import com.mapbox.mapboxsdk.util.GeometryMath;
import com.mapbox.mapboxsdk.util.NetworkUtils;
import com.mapbox.mapboxsdk.views.util.Projection;
import com.mapbox.mapboxsdk.views.util.constants.MapViewLayouts;
import com.mapbox.mapboxsdk.views.util.TileLoadedListener;
import com.mapbox.mapboxsdk.views.util.TilesLoadedListener;
import com.mapbox.mapboxsdk.views.util.constants.MapViewConstants;
import com.mapbox.mapboxsdk.tile.TileSystem;
import org.json.JSONException;
import com.mapbox.mapboxsdk.geometry.LatLng;
import java.lang.reflect.InvocationTargetException;
import java.lang.reflect.Method;
import java.util.ArrayList;
import java.util.List;
import java.util.concurrent.atomic.AtomicBoolean;
import java.util.concurrent.atomic.AtomicInteger;

/**
 * The MapView class manages all of the content and
 * state of a single map, including layers, markers,
 * and interaction code.
 */
public class MapView extends ViewGroup implements MapViewConstants, MapEventsReceiver, MapboxConstants {
    /**
     * The default marker Overlay, automatically added to the view to add markers directly.
     */
    private ItemizedIconOverlay<OverlayItem> defaultMarkerOverlay;
    /**
     * List linked to the default marker overlay.
     */
    private ArrayList<OverlayItem> defaultMarkerList = new ArrayList<OverlayItem>();
    /**
     * Overlay for basic map touch events.
     */
    private MapEventsOverlay eventsOverlay;
    /**
     * A copy of the app context.
     */
    private Context context;
    /**
     * Whether or not a marker has been placed already.
     */
    private boolean firstMarker = true;

    private static final String TAG = "MapBox MapView";
    private static Method sMotionEventTransformMethod;

    /**
     * Current zoom level for map tiles.
     */
    private int mZoomLevel = 0;

    private final OverlayManager mOverlayManager;

    private Projection mProjection;

    private final TilesOverlay mMapOverlay;

    private final GestureDetector mGestureDetector;
    private final ScaleGestureDetector mScaleGestureDetector;

    /**
     * Handles map scrolling
     */
    protected final Scroller mScroller;
    protected boolean mIsFlinging;

    protected final AtomicInteger mTargetZoomLevel = new AtomicInteger();
    protected final AtomicBoolean mIsAnimating = new AtomicBoolean(false);

    protected Integer mMinimumZoomLevel;
    protected Integer mMaximumZoomLevel;

    private final MapController mController;

    private final ResourceProxy mResourceProxy;

    protected float mMultiTouchScale = 1.0f;
    protected PointF mMultiTouchScalePoint = new PointF();

    protected MapListener mListener;

    private float mapOrientation = 0;
    private final Matrix mRotateMatrix = new Matrix();
    private final float[] mRotatePoints = new float[2];
    private final Rect mInvalidateRect = new Rect();

    protected BoundingBox mScrollableAreaBoundingBox;
    protected Rect mScrollableAreaLimit;

    // for speed (avoiding allocations)
    protected final MapTileLayerBase mTileProvider;

    private final Handler mTileRequestCompleteHandler;

    /* a point that will be reused to design added views */
    private final Point mPoint = new Point();

    private TilesLoadedListener tilesLoadedListener;
    TileLoadedListener tileLoadedListener;

    /**
     * Constructor for XML layout calls. Should not be used programmatically.
     * @param context A copy of the app context
     * @param attrs An AttributeSet object to get extra info from the XML, such as mapbox id or type of baselayer
     */
    protected MapView(final Context context, final int tileSizePixels,
                             final ResourceProxy resourceProxy, MapTileLayerBase tileProvider,
                             final Handler tileRequestCompleteHandler, final AttributeSet attrs) {
        super(context, attrs);
        mResourceProxy = resourceProxy;
        this.mController = new MapController(this);
        this.mScroller = new Scroller(context);
        TileSystem.setTileSize(tileSizePixels);

        if (tileProvider == null) {
            final ITileLayer tileSource = new MapboxTileLayer("examples.map-h6lnn4mm");
            tileProvider = isInEditMode()
                    ? new MapTileLayerArray(tileSource, null, new MapTileModuleLayerBase[0])
                    : new MapTileLayerBasic(context, tileSource, this);
        }

        mTileRequestCompleteHandler = tileRequestCompleteHandler == null
                ? new SimpleInvalidationHandler(this)
                : tileRequestCompleteHandler;
        mTileProvider = tileProvider;
        mTileProvider.setTileRequestCompleteHandler(mTileRequestCompleteHandler);

        this.mMapOverlay = new TilesOverlay(mTileProvider, mResourceProxy);
        mOverlayManager = new OverlayManager(mMapOverlay);

        this.mGestureDetector = new GestureDetector(context, new MapViewGestureDetectorListener(this));
        mGestureDetector.setOnDoubleTapListener(new MapViewDoubleClickListener(this));

        mScaleGestureDetector = new ScaleGestureDetector(context, new MapViewScaleGestureDetectorListener(this));

        this.context = context;
        eventsOverlay = new MapEventsOverlay(context, this);
        this.getOverlays().add(eventsOverlay);
<<<<<<< HEAD
        this.setMultiTouchControls(true);
=======

        if (attrs != null) {
            final String mapid = attrs.getAttributeValue(null, "mapid");
            if (mapid != null) {
                setTileSource(new MapboxTileLayer(mapid));
            }
        } else {
            setTileSource(new MapboxTileLayer(EXAMPLE_MAP_ID));
        }
>>>>>>> 8f3444ea

		String mapId = attrs.getAttributeValue(null, "mapid");
		if (mapId != null) {
			setTileSource(new MapboxTileLayer(mapId));
		} else {
			AlertDialog.Builder dialog = new AlertDialog.Builder(getContext());
			dialog.setTitle(R.string.errorTitle);
			dialog.setMessage(R.string.missingMapIdErrorMessage);
			dialog.setNegativeButton(R.string.closeText, new DialogInterface.OnClickListener() {
				@Override
				public void onClick(DialogInterface dialog, int which)
				{
					((Activity)getContext()).finish();
				}
			});
			dialog.create().show();
		}
	}

    public MapView(final Context context, AttributeSet attrs) {
        this(context, 256, new DefaultResourceProxyImpl(context), null, null, attrs);
    }

    /**
     * Default constructor for the view.
     * @param context A copy of the app context
     * @param URL Valid MapBox ID, URL of tileJSON file or URL of z/x/y image template
     */
    public MapView(Context context, String URL) {
        this(context, (AttributeSet) null);
    }

    protected MapView(Context context, int tileSizePixels, ResourceProxy resourceProxy, MapTileLayerBase aTileProvider) {
        this(context, tileSizePixels, resourceProxy, aTileProvider, null, null);
        init(context);
    }

    public void setTileSource(final ITileLayer aTileSource) {
        mTileProvider.setTileSource(aTileSource);
        TileSystem.setTileSize(aTileSource.getTileSizePixels());
        this.setZoom(mZoomLevel);
        postInvalidate();
    }

    /**
     * Method that constructs the view. used in lieu of a constructor.
     * @param context a copy of the app context
     */
    private void init(Context context) {
        this.context = context;
        eventsOverlay = new MapEventsOverlay(context, this);
        this.getOverlays().add(eventsOverlay);
    }

    /**
     * Adds a marker to the default marker overlay
     * @param marker the marker object to be added
     * @return the marker object
     */
    public Marker addMarker(Marker marker) {
        if (firstMarker) {
            defaultMarkerList.add(marker);
            setDefaultItemizedOverlay();
        } else {
            defaultMarkerOverlay.addItem(marker);
        }
        this.invalidate();
        marker.addTo(this);
        firstMarker = false;
        return marker;
    }

    public void removeMarker(Marker marker){
        defaultMarkerList.remove(marker);
        defaultMarkerOverlay.removeItem(marker);
        this.invalidate();
    }

    /**
     * Adds a new ItemizedOverlay to the MapView
     * @param itemizedOverlay the itemized overlay
     */
    public void addItemizedOverlay(ItemizedOverlay<Marker> itemizedOverlay) {
        this.getOverlays().add(itemizedOverlay);

    }

    /**
     * Load and parse a GeoJSON file at a given URL
     * @param URL the URL from which to load the GeoJSON file
     */
    public void loadFromGeoJSONURL(String URL) {
        if (!NetworkUtils.isNetworkAvailable(getContext())) {
            Toast.makeText(getContext(), R.string.networkNotAvailable, Toast.LENGTH_LONG).show();
            return;
        }
        new GeoJSONLayer(this).loadURL(URL);
    }

    /**
     * Load and parse a GeoJSON file at a given URL
     * @param geoJSON the GeoJSON string to parse
     */
    public void loadFromGeoJSONString(String geoJSON) throws JSONException {
        GeoJSON.parseString(geoJSON, MapView.this);
    }

    /**
     * Sets the default itemized overlay.
     */
    private void setDefaultItemizedOverlay() {
        defaultMarkerOverlay = new ItemizedIconOverlay<OverlayItem>(
                defaultMarkerList,
                new ItemizedIconOverlay.OnItemGestureListener<OverlayItem>() {
                    Marker currentMarker;
                    public boolean onItemSingleTapUp(final int index,
                                                     final OverlayItem item) {
                        ((Marker)item).showBubble(new DefaultInfoWindow(R.layout.tootip, MapView.this), MapView.this, true);

                        return true;
                    }
                    public boolean onItemLongPress(final int index,
                                                   final OverlayItem item) {
                        return true;
                    }
                }, new DefaultResourceProxyImpl(context.getApplicationContext()));
        this.getOverlays().add(defaultMarkerOverlay);
    }

    /**
     * @param p the position where the event occurred.
     * @return whether the event action is triggered or not
     */
    public boolean singleTapUpHelper(ILatLng p) {
        onTap(p);
        return true;
    }

    /**
     * @param p the position where the event occurred.
     * @return whether the event action is triggered or not
     */
    public boolean longPressHelper(ILatLng p) {
        onLongPress(p);
        return false;
    }

    public void onLongPress(ILatLng p) {
    }
    public void onTap(ILatLng p) {
    }


    public MapController getController() {
        return this.mController;
    }

    public TilesOverlay getMapOverlay() {
        return mMapOverlay;
    }

    /**
     * You can add/remove/reorder your Overlays using the List of {@link Overlay}. The first (index
     * 0) Overlay gets drawn first, the one with the highest as the last one.
     */
    public List<Overlay> getOverlays() {
        return this.getOverlayManager();
    }

    public OverlayManager getOverlayManager() {
        return mOverlayManager;
    }

    public MapTileLayerBase getTileProvider() {
        return mTileProvider;
    }

    public Scroller getScroller() {
        return mScroller;
    }

    public Handler getTileRequestCompleteHandler() {
        return mTileRequestCompleteHandler;
    }

    /**
     * Compute the current geographical bounding box for this map.
     * @return the current bounds of the map
     */
    public BoundingBox getBoundingBox() {
        return getBoundingBox(getWidth(), getHeight());
    }

    private BoundingBox getBoundingBox(final int pViewWidth, final int pViewHeight) {

        final int world_2 = TileSystem.MapSize(mZoomLevel) / 2;
        final Rect screenRect = getScreenRect(null);
        screenRect.offset(world_2, world_2);

        final ILatLng neGeoPoint = TileSystem.PixelXYToLatLong(screenRect.right, screenRect.top,
                mZoomLevel);
        final ILatLng swGeoPoint = TileSystem.PixelXYToLatLong(screenRect.left,
                screenRect.bottom, mZoomLevel);

        return new BoundingBox(neGeoPoint.getLatitude(), neGeoPoint.getLongitude(),
                swGeoPoint.getLatitude(), swGeoPoint.getLongitude());
    }

    /**
     * Get centerpoint of the phone as latitude and longitude.
     * @return centerpoint
     */
    public LatLng getCenter() {
        return getBoundingBox().getCenter();
    }

    /**
     * Gets the current bounds of the screen in <I>screen coordinates</I>.
     */
    public Rect getScreenRect(final Rect reuse) {
        final Rect out = getIntrinsicScreenRect(reuse);
        if (this.getMapOrientation() != 0 && this.getMapOrientation() != 180) {
            // Since the canvas is shifted by getWidth/2, we can just return our natural scrollX/Y
            // value since that is the same as the shifted center.
            int centerX = this.getScrollX();
            int centerY = this.getScrollY();
            GeometryMath.getBoundingBoxForRotatedRectangle(out, centerX, centerY,
                    this.getMapOrientation(), out);
        }
        return out;
    }

    public Rect getIntrinsicScreenRect(final Rect reuse) {
        final Rect out = reuse == null ? new Rect() : reuse;
        out.set(getScrollX() - getWidth() / 2, getScrollY() - getHeight() / 2, getScrollX()
                + getWidth() / 2, getScrollY() + getHeight() / 2);
        return out;
    }

    /**
     * Get a projection for converting between screen-pixel coordinates and latitude/longitude
     * coordinates. You should not hold on to this object for more than one draw, since the
     * projection of the map could change.
     *
     * @return The Projection of the map in its current state. You should not hold on to this object
     *         for more than one draw, since the projection of the map could change.
     */
    public Projection getProjection() {
        if (mProjection == null) {
            mProjection = new Projection(this);
        }
        return mProjection;
    }

    /**
     * Set the centerpoint of the map view, given a latitude and
     * longitude position.
     * @param aCenter
     * @return the map view, for chaining
     */
    public MapView setCenter(final ILatLng aCenter) {
        getController().setCenter(aCenter);
        return this;
    }

    public MapView panBy(int x, int y) {
        scrollBy(x, y);
        return this;
    }

    public MapView setScale(float scale) {
        mMultiTouchScale = scale;
        invalidate();
        return this;
    }

    /**
     * @param aZoomLevel the zoom level bound by the tile source
     * @return the map view, for chaining
     */
    public MapView setZoom(final int aZoomLevel) {
        final int minZoomLevel = getMinZoomLevel();
        final int maxZoomLevel = getMaxZoomLevel();

        final int newZoomLevel = Math.max(minZoomLevel, Math.min(maxZoomLevel, aZoomLevel));
        final int curZoomLevel = this.mZoomLevel;

        if (newZoomLevel != curZoomLevel) {
            mScroller.forceFinished(true);
            mIsFlinging = false;
        }

        this.mZoomLevel = newZoomLevel;

        if (newZoomLevel > curZoomLevel) {
            // We are going from a lower-resolution plane to a higher-resolution plane, so we have
            // to do it the hard way.
            final int worldSize_current_2 = TileSystem.MapSize(curZoomLevel) / 2;
            final int worldSize_new_2 = TileSystem.MapSize(newZoomLevel) / 2;
            final ILatLng centerGeoPoint = TileSystem.PixelXYToLatLong(getScrollX()
                    + worldSize_current_2, getScrollY() + worldSize_current_2, curZoomLevel);
            final Point centerPoint = TileSystem.LatLongToPixelXY(
                    centerGeoPoint.getLatitude(), centerGeoPoint.getLongitude(),
                    newZoomLevel, null);
            scrollTo(centerPoint.x - worldSize_new_2, centerPoint.y - worldSize_new_2);
        } else if (newZoomLevel < curZoomLevel) {
            // We are going from a higher-resolution plane to a lower-resolution plane, so we can do
            // it the easy way.
            scrollTo(getScrollX() >> curZoomLevel - newZoomLevel,
                    getScrollY() >> curZoomLevel - newZoomLevel);
        }

        // snap for all snappables
        final Point snapPoint = new Point();
        mProjection = new Projection(this);
        if (this.getOverlayManager().onSnapToItem(getScrollX(), getScrollY(), snapPoint, this)) {
            scrollTo(snapPoint.x, snapPoint.y);
        }

        mTileProvider.rescaleCache(newZoomLevel, curZoomLevel, getScreenRect(null));

        // do callback on listener
        if (newZoomLevel != curZoomLevel && mListener != null) {
            final ZoomEvent event = new ZoomEvent(this, newZoomLevel);
            mListener.onZoom(event);
        }

        // Allows any views fixed to a Location in the MapView to adjust
        this.requestLayout();
        return this;
    }

    /**
     * Zoom the map to enclose the specified bounding box, as closely as possible.
     * Must be called after display layout is complete, or screen dimensions are not known, and
     * will always zoom to center of zoom  level 0.
     * Suggestion: Check getScreenRect(null).getHeight() > 0
     */
    public MapView zoomToBoundingBox(final BoundingBox boundingBox) {
        final BoundingBox currentBox = getBoundingBox();

        // Calculated required zoom based on latitude span
        final double maxZoomLatitudeSpan = mZoomLevel == getMaxZoomLevel() ?
                currentBox.getLatitudeSpan() :
                currentBox.getLatitudeSpan() / Math.pow(2, getMaxZoomLevel() - mZoomLevel);

        final double requiredLatitudeZoom =
                getMaxZoomLevel() -
                        Math.ceil(Math.log(boundingBox.getLatitudeSpan() / maxZoomLatitudeSpan) / Math.log(2));


        // Calculated required zoom based on longitude span
        final double maxZoomLongitudeSpan = mZoomLevel == getMaxZoomLevel() ?
                currentBox.getLongitudeSpan() :
                currentBox.getLongitudeSpan() / Math.pow(2, getMaxZoomLevel() - mZoomLevel);

        final double requiredLongitudeZoom =
                getMaxZoomLevel() -
                        Math.ceil(Math.log(boundingBox.getLongitudeSpan() / maxZoomLongitudeSpan) / Math.log(2));


        // Zoom to boundingBox center, at calculated maximum allowed zoom level
        getController().setZoom((int) (
                requiredLatitudeZoom < requiredLongitudeZoom ?
                        requiredLatitudeZoom : requiredLongitudeZoom));

        getController().setCenter(
                new LatLng(boundingBox.getCenter().getLatitude(), boundingBox.getCenter()
                        .getLongitude()));

        return this;
    }

    /**
     * Get the current ZoomLevel for the map tiles.
     *
     * @return the current ZoomLevel between 0 (equator) and 18/19(closest), depending on the tile
     *         source chosen.
     */
    public int getZoomLevel() {
        return getZoomLevel(true);
    }

    /**
     * Get the current ZoomLevel for the map tiles.
     *
     * @param aPending if true and we're animating then return the zoom level that we're animating
     *                 towards, otherwise return the current zoom level
     * @return the zoom level
     */
    public int getZoomLevel(final boolean aPending) {
        if (aPending && isAnimating()) {
            return mTargetZoomLevel.get();
        } else {
            return mZoomLevel;
        }
    }

    /**
     * Get the minimum allowed zoom level for the maps.
     */
    public int getMinZoomLevel() {
        return mMinimumZoomLevel == null ? mMapOverlay.getMinimumZoomLevel() : mMinimumZoomLevel;
    }

    /**
     * Get the maximum allowed zoom level for the maps.
     */
    public int getMaxZoomLevel() {
        return mMaximumZoomLevel == null ? mMapOverlay.getMaximumZoomLevel() : mMaximumZoomLevel;
    }

    /**
     * Set the minimum allowed zoom level, or pass null to use the minimum zoom level from the tile
     * provider.
     */
    public void setMinZoomLevel(Integer zoomLevel) {
        mMinimumZoomLevel = zoomLevel;
    }

    /**
     * Set the maximum allowed zoom level, or pass null to use the maximum zoom level from the tile
     * provider.
     */
    public void setMaxZoomLevel(Integer zoomLevel) {
        mMaximumZoomLevel = zoomLevel;
    }

    /**
     * Determine whether the map is at its maximum zoom
     * @return whether the map can zoom in
     */
    protected boolean canZoomIn() {
        final int maxZoomLevel = getMaxZoomLevel();
        if ((isAnimating() ? mTargetZoomLevel.get() : mZoomLevel) >= maxZoomLevel) {
            return false;
        }
        return true;
    }

    /**
     * Determine whether the map is at its minimum zoom
     * @return whether the map can zoom out
     */
    protected boolean canZoomOut() {
        final int minZoomLevel = getMinZoomLevel();
        if ((isAnimating() ? mTargetZoomLevel.get() : mZoomLevel) <= minZoomLevel) {
            return false;
        }
        return true;
    }

    /**
     * Zoom in by one zoom level.
     */
    public boolean zoomIn() {
        return getController().zoomIn();
    }

    public boolean zoomInFixing(final ILatLng point) {
        Point coords = getProjection().toMapPixels(point, null);
        return getController().zoomInAbout(coords.x, coords.y);
    }

    /**
     * Zoom out by one zoom level.
     */
    public boolean zoomOut() {
        return getController().zoomOut();
    }

    public boolean zoomOutFixing(final ILatLng point) {
        Point coords = getProjection().toMapPixels(point, null);
        return zoomOutFixing(coords.x, coords.y);
    }

    boolean zoomOutFixing(final int xPixel, final int yPixel) {
        return getController().zoomOutAbout(xPixel, yPixel);
    }

    public ResourceProxy getResourceProxy() {
        return mResourceProxy;
    }

    public void setMapOrientation(float degrees) {
        this.mapOrientation = degrees % 360.0f;
        this.invalidate();
    }

    public float getMapOrientation() {
        return mapOrientation;
    }

    /**
     * Whether to use the network connection if it's available.
     */
    public boolean useDataConnection() {
        return mMapOverlay.useDataConnection();
    }

    /**
     * Set whether to use the network connection if it's available.
     *
     * @param aMode if true use the network connection if it's available. if false don't use the
     *              network connection even if it's available.
     */
    public void setUseDataConnection(final boolean aMode) {
        mMapOverlay.setUseDataConnection(aMode);
    }

    /**
     * Set the map to limit it's scrollable view to the specified BoundingBox. Note this does not
     * limit zooming so it will be possible for the user to zoom to an area that is larger than the
     * limited area.
     *
     * @param boundingBox A lat/long bounding box to limit scrolling to, or null to remove any scrolling
     *                    limitations
     */
    public void setScrollableAreaLimit(BoundingBox boundingBox) {
        final int worldSize_2 = TileSystem.MapSize(MapViewConstants.MAXIMUM_ZOOMLEVEL) / 2;

        mScrollableAreaBoundingBox = boundingBox;

        // Clear scrollable area limit if null passed.
        if (boundingBox == null) {
            mScrollableAreaLimit = null;
            return;
        }

        // Get NW/upper-left
        final Point upperLeft = TileSystem.LatLongToPixelXY(boundingBox.getLatNorth(),
                boundingBox.getLonWest(), MapViewConstants.MAXIMUM_ZOOMLEVEL, null);
        upperLeft.offset(-worldSize_2, -worldSize_2);

        // Get SE/lower-right
        final Point lowerRight = TileSystem.LatLongToPixelXY(boundingBox.getLatSouth(),
                boundingBox.getLonEast(), MapViewConstants.MAXIMUM_ZOOMLEVEL, null);
        lowerRight.offset(-worldSize_2, -worldSize_2);
        mScrollableAreaLimit = new Rect(upperLeft.x, upperLeft.y, lowerRight.x, lowerRight.y);
    }

    public BoundingBox getScrollableAreaLimit() {
        return mScrollableAreaBoundingBox;
    }

    public void invalidateMapCoordinates(final Rect dirty) {
        mInvalidateRect.set(dirty);
        final int width_2 = this.getWidth() / 2;
        final int height_2 = this.getHeight() / 2;

        // Since the canvas is shifted by getWidth/2, we can just return our natural scrollX/Y value
        // since that is the same as the shifted center.
        int centerX = this.getScrollX();
        int centerY = this.getScrollY();

        if (this.getMapOrientation() != 0)
            GeometryMath.getBoundingBoxForRotatedRectangle(mInvalidateRect, centerX, centerY,
                    this.getMapOrientation() + 180, mInvalidateRect);
        mInvalidateRect.offset(width_2, height_2);

        super.invalidate(mInvalidateRect);
    }

    /**
     * Returns a set of layout parameters with a width of
     * {@link android.view.ViewGroup.LayoutParams#WRAP_CONTENT}, a height of
     * {@link android.view.ViewGroup.LayoutParams#WRAP_CONTENT} at the {@link com.mapbox.mapboxsdk.geometry.LatLng} (0, 0) align
     * with {@link MapView.LayoutParams#BOTTOM_CENTER}.
     */
    @Override
    protected ViewGroup.LayoutParams generateDefaultLayoutParams() {
        return new MapView.LayoutParams(ViewGroup.LayoutParams.WRAP_CONTENT,
                ViewGroup.LayoutParams.WRAP_CONTENT, null, MapView.LayoutParams.BOTTOM_CENTER, 0, 0);
    }

    @Override
    public ViewGroup.LayoutParams generateLayoutParams(final AttributeSet attrs) {
        return new MapView.LayoutParams(getContext(), attrs);
    }

    // Override to allow type-checking of LayoutParams.
    @Override
    protected boolean checkLayoutParams(final ViewGroup.LayoutParams p) {
        return p instanceof MapView.LayoutParams;
    }

    @Override
    protected ViewGroup.LayoutParams generateLayoutParams(final ViewGroup.LayoutParams p) {
        return new MapView.LayoutParams(p);
    }

    @Override
    protected void onMeasure(final int widthMeasureSpec, final int heightMeasureSpec) {
        final int count = getChildCount();

        int maxHeight = 0;
        int maxWidth = 0;

        // Find out how big everyone wants to be
        measureChildren(widthMeasureSpec, heightMeasureSpec);

        // Find rightmost and bottom-most child
        for (int i = 0; i < count; i++) {
            final View child = getChildAt(i);
            if (child.getVisibility() != GONE) {

                final MapView.LayoutParams lp = (MapView.LayoutParams) child.getLayoutParams();
                final int childHeight = child.getMeasuredHeight();
                final int childWidth = child.getMeasuredWidth();
                getProjection().toMapPixels(lp.geoPoint, mPoint);
                final int x = mPoint.x + getWidth() / 2;
                final int y = mPoint.y + getHeight() / 2;
                int childRight = x;
                int childBottom = y;
                switch (lp.alignment) {
                    case MapView.LayoutParams.TOP_LEFT:
                        childRight = x + childWidth;
                        childBottom = y;
                        break;
                    case MapView.LayoutParams.TOP_CENTER:
                        childRight = x + childWidth / 2;
                        childBottom = y;
                        break;
                    case MapView.LayoutParams.TOP_RIGHT:
                        childRight = x;
                        childBottom = y;
                        break;
                    case MapView.LayoutParams.CENTER_LEFT:
                        childRight = x + childWidth;
                        childBottom = y + childHeight / 2;
                        break;
                    case MapView.LayoutParams.CENTER:
                        childRight = x + childWidth / 2;
                        childBottom = y + childHeight / 2;
                        break;
                    case MapView.LayoutParams.CENTER_RIGHT:
                        childRight = x;
                        childBottom = y + childHeight / 2;
                        break;
                    case MapView.LayoutParams.BOTTOM_LEFT:
                        childRight = x + childWidth;
                        childBottom = y + childHeight;
                        break;
                    case MapView.LayoutParams.BOTTOM_CENTER:
                        childRight = x + childWidth / 2;
                        childBottom = y + childHeight;
                        break;
                    case MapView.LayoutParams.BOTTOM_RIGHT:
                        childRight = x;
                        childBottom = y + childHeight;
                        break;
                }
                childRight += lp.offsetX;
                childBottom += lp.offsetY;

                maxWidth = Math.max(maxWidth, childRight);
                maxHeight = Math.max(maxHeight, childBottom);
            }
        }

        // Account for padding too
        maxWidth += getPaddingLeft() + getPaddingRight();
        maxHeight += getPaddingTop() + getPaddingBottom();

        // Check against minimum height and width
        maxHeight = Math.max(maxHeight, getSuggestedMinimumHeight());
        maxWidth = Math.max(maxWidth, getSuggestedMinimumWidth());

        setMeasuredDimension(resolveSize(maxWidth, widthMeasureSpec),
                resolveSize(maxHeight, heightMeasureSpec));
    }

    @Override
    protected void onLayout(final boolean changed, final int l, final int t, final int r,
                            final int b) {
        final int count = getChildCount();

        for (int i = 0; i < count; i++) {
            final View child = getChildAt(i);
            if (child.getVisibility() != GONE) {

                final MapView.LayoutParams lp = (MapView.LayoutParams) child.getLayoutParams();
                final int childHeight = child.getMeasuredHeight();
                final int childWidth = child.getMeasuredWidth();
                getProjection().toMapPixels(lp.geoPoint, mPoint);
                final int x = mPoint.x + getWidth() / 2;
                final int y = mPoint.y + getHeight() / 2;
                int childLeft = x;
                int childTop = y;
                switch (lp.alignment) {
                    case MapView.LayoutParams.TOP_LEFT:
                        childLeft = getPaddingLeft() + x;
                        childTop = getPaddingTop() + y;
                        break;
                    case MapView.LayoutParams.TOP_CENTER:
                        childLeft = getPaddingLeft() + x - childWidth / 2;
                        childTop = getPaddingTop() + y;
                        break;
                    case MapView.LayoutParams.TOP_RIGHT:
                        childLeft = getPaddingLeft() + x - childWidth;
                        childTop = getPaddingTop() + y;
                        break;
                    case MapView.LayoutParams.CENTER_LEFT:
                        childLeft = getPaddingLeft() + x;
                        childTop = getPaddingTop() + y - childHeight / 2;
                        break;
                    case MapView.LayoutParams.CENTER:
                        childLeft = getPaddingLeft() + x - childWidth / 2;
                        childTop = getPaddingTop() + y - childHeight / 2;
                        break;
                    case MapView.LayoutParams.CENTER_RIGHT:
                        childLeft = getPaddingLeft() + x - childWidth;
                        childTop = getPaddingTop() + y - childHeight / 2;
                        break;
                    case MapView.LayoutParams.BOTTOM_LEFT:
                        childLeft = getPaddingLeft() + x;
                        childTop = getPaddingTop() + y - childHeight;
                        break;
                    case MapView.LayoutParams.BOTTOM_CENTER:
                        childLeft = getPaddingLeft() + x - childWidth / 2;
                        childTop = getPaddingTop() + y - childHeight;
                        break;
                    case MapView.LayoutParams.BOTTOM_RIGHT:
                        childLeft = getPaddingLeft() + x - childWidth;
                        childTop = getPaddingTop() + y - childHeight;
                        break;
                }
                childLeft += lp.offsetX;
                childTop += lp.offsetY;
                child.layout(childLeft, childTop, childLeft + childWidth, childTop + childHeight);
            }
        }
    }

    public void onDetach() {
        this.getOverlayManager().onDetach(this);
    }

    @Override
    public boolean onKeyDown(final int keyCode, final KeyEvent event) {
        final boolean result = this.getOverlayManager().onKeyDown(keyCode, event, this);

        return result || super.onKeyDown(keyCode, event);
    }

    @Override
    public boolean onKeyUp(final int keyCode, final KeyEvent event) {
        final boolean result = this.getOverlayManager().onKeyUp(keyCode, event, this);

        return result || super.onKeyUp(keyCode, event);
    }

    @Override
    public boolean onTrackballEvent(final MotionEvent event) {

        if (this.getOverlayManager().onTrackballEvent(event, this)) {
            return true;
        }

        scrollBy((int) (event.getX() * 25), (int) (event.getY() * 25));

        return super.onTrackballEvent(event);
    }

    @Override
    public boolean dispatchTouchEvent(final MotionEvent event) {

        Log.d(TAG, "dispatchTouchEvent(" + event + ")");

        // Get rotated event for some touch listeners.
        MotionEvent rotatedEvent = rotateTouchEvent(event);

        try {
            if (super.dispatchTouchEvent(event)) {
                Log.d(TAG, "super handled onTouchEvent");
                return true;
            }

            if (this.getOverlayManager().onTouchEvent(rotatedEvent, this)) {
                Log.d(TAG, "OverlayManager handled onTouchEvent");
                return true;
            }

            if (event.getPointerCount() == 1) {
                if (mGestureDetector.onTouchEvent(rotatedEvent)) {
                    Log.d(TAG, "GestureDetector handled onTouchEvent");
                    return true;
                }
            } else {
                // despite the docs, scalegesturedetector does not return
                // false if it doesn't handle an event.
                if (mScaleGestureDetector.onTouchEvent(event)) {
                    Log.d(TAG, "ScaleDetector handled onTouchEvent");
                    return true;
                }
            }

        } finally {
            if (rotatedEvent != event) {
                rotatedEvent.recycle();
            }
        }

        Log.d(TAG, "no-one handled onTouchEvent");
        return false;
    }

    @Override
    public boolean onTouchEvent(MotionEvent event) {
        return false;
    }

    private MotionEvent rotateTouchEvent(MotionEvent ev) {
        if (this.getMapOrientation() == 0)
            return ev;

        mRotateMatrix.setRotate(-getMapOrientation(), this.getWidth() / 2, this.getHeight() / 2);

        MotionEvent rotatedEvent = MotionEvent.obtain(ev);
        if (Build.VERSION.SDK_INT < Build.VERSION_CODES.HONEYCOMB) {
            mRotatePoints[0] = ev.getX();
            mRotatePoints[1] = ev.getY();
            mRotateMatrix.mapPoints(mRotatePoints);
            rotatedEvent.setLocation(mRotatePoints[0], mRotatePoints[1]);
        } else {
            // This method is preferred since it will rotate historical touch events too
            try {
                if (sMotionEventTransformMethod == null) {
                    sMotionEventTransformMethod = MotionEvent.class.getDeclaredMethod("transform",
                            new Class[]{Matrix.class});
                }
                sMotionEventTransformMethod.invoke(rotatedEvent, mRotateMatrix);
            } catch (SecurityException e) {
                e.printStackTrace();
            } catch (NoSuchMethodException e) {
                e.printStackTrace();
            } catch (IllegalArgumentException e) {
                e.printStackTrace();
            } catch (IllegalAccessException e) {
                e.printStackTrace();
            } catch (InvocationTargetException e) {
                e.printStackTrace();
            }
        }
        return rotatedEvent;
    }

    @Override
    public void computeScroll() {
        if (mScroller.computeScrollOffset()) {
            if (mScroller.isFinished()) {
                // One last scrollTo to get to the final destination
                scrollTo(mScroller.getCurrX(), mScroller.getCurrY());
                // This will facilitate snapping-to any Snappable points.
                setZoom(mZoomLevel);
                mIsFlinging = false;
            } else {
                scrollTo(mScroller.getCurrX(), mScroller.getCurrY());
            }
            postInvalidate(); // Keep on drawing until the animation has
            // finished.
        }
    }

    @Override
    public void scrollTo(int x, int y) {
        final int worldSize_2 = TileSystem.MapSize(this.getZoomLevel(false)) / 2;
        while (x < -worldSize_2) {
            x += worldSize_2 * 2;
        }
        while (x > worldSize_2) {
            x -= worldSize_2 * 2;
        }
        while (y < -worldSize_2) {
            y += worldSize_2 * 2;
        }
        while (y > worldSize_2) {
            y -= worldSize_2 * 2;
        }

        if (mScrollableAreaLimit != null) {
            final int zoomDiff = MapViewConstants.MAXIMUM_ZOOMLEVEL - getZoomLevel(false);
            final int minX = (mScrollableAreaLimit.left >> zoomDiff);
            final int minY = (mScrollableAreaLimit.top >> zoomDiff);
            final int maxX = (mScrollableAreaLimit.right >> zoomDiff);
            final int maxY = (mScrollableAreaLimit.bottom >> zoomDiff);

            final int scrollableWidth = maxX - minX;
            final int scrollableHeight = maxY - minY;
            final int width = this.getWidth();
            final int height = this.getHeight();

            // Adjust if we are outside the scrollable area
            if (scrollableWidth <= width) {
                if (x - (width / 2) > minX) {
                    x = minX + (width / 2);
                } else if (x + (width / 2) < maxX) {
                    x = maxX - (width / 2);
                }
            } else if (x - (width / 2) < minX) {
                x = minX + (width / 2);
            } else if (x + (width / 2) > maxX) {
                x = maxX - (width / 2);
            }

            if (scrollableHeight <= height) {
                if (y - (height / 2) > minY) {
                    y = minY + (height / 2);
                } else if (y + (height / 2) < maxY) {
                    y = maxY - (height / 2);
                }
            } else if (y - (height / 2) < minY) {
                y = minY + (height / 2);
            } else if (y + (height / 2) > maxY) {
                y = maxY - (height / 2);
            }
        }
        super.scrollTo(x, y);

        // do callback on listener
        if (mListener != null) {
            final ScrollEvent event = new ScrollEvent(this, x, y);
            mListener.onScroll(event);
        }
    }

    @Override
    public void setBackgroundColor(final int pColor) {
        mMapOverlay.setLoadingBackgroundColor(pColor);
        invalidate();
    }

    @Override
    protected void dispatchDraw(final Canvas c) {

        mProjection = new Projection(this);

        // Save the current canvas matrix
        c.save();

        c.translate(getWidth() / 2, getHeight() / 2);
        c.scale(mMultiTouchScale, mMultiTouchScale, mMultiTouchScalePoint.x,
            mMultiTouchScalePoint.y);

		// rotate Canvas
        c.rotate(mapOrientation,
            mProjection.getScreenRect().exactCenterX(),
            mProjection.getScreenRect().exactCenterY());

		// Draw all Overlays.
        this.getOverlayManager().onDraw(c, this);

        c.restore();

        super.dispatchDraw(c);
    }

    /**
     * Returns true if the safe drawing canvas is being used.
     *
     * @see {@link com.mapbox.mapboxsdk.views.safecanvas.ISafeCanvas}
     */
    public boolean isUsingSafeCanvas() {
        return this.getOverlayManager().isUsingSafeCanvas();
    }

    /**
     * Sets whether the safe drawing canvas is being used.
     *
     * @see {@link com.mapbox.mapboxsdk.views.safecanvas.ISafeCanvas}
     */
    public void setUseSafeCanvas(boolean useSafeCanvas) {
        this.getOverlayManager().setUseSafeCanvas(useSafeCanvas);
    }

    @Override
    protected void onDetachedFromWindow() {
        this.onDetach();
        super.onDetachedFromWindow();
    }

    /**
     * Determines if maps are animating a zoom operation. Useful for overlays to avoid recalculating
     * during an animation sequence.
     *
     * @return boolean indicating whether view is animating.
     */
    public boolean isAnimating() {
        return mIsAnimating.get();
    }

    public TileLoadedListener getTileLoadedListener() {
        return tileLoadedListener;
    }

    /**
     * Per-child layout information associated with OpenStreetMapView.
     */
    public static class LayoutParams extends ViewGroup.LayoutParams implements MapViewLayouts  {
        /**
         * The location of the child within the map view.
         */
        public ILatLng geoPoint;

        /**
         * The alignment the alignment of the view compared to the location.
         */
        public int alignment;

        public int offsetX;
        public int offsetY;

        /**
         * Creates a new set of layout parameters with the specified width, height and location.
         *
         * @param width     the width, either {@link #FILL_PARENT}, {@link #WRAP_CONTENT} or a fixed size
         *                  in pixels
         * @param height    the height, either {@link #FILL_PARENT}, {@link #WRAP_CONTENT} or a fixed size
         *                  in pixels
         * @param geoPoint  the location of the child within the map view
         * @param alignment the alignment of the view compared to the location {@link #BOTTOM_CENTER},
         *                  {@link #BOTTOM_LEFT}, {@link #BOTTOM_RIGHT} {@link #TOP_CENTER},
         *                  {@link #TOP_LEFT}, {@link #TOP_RIGHT}
         * @param offsetX   the additional X offset from the alignment location to draw the child within
         *                  the map view
         * @param offsetY   the additional Y offset from the alignment location to draw the child within
         *                  the map view
         */
        public LayoutParams(final int width, final int height, final ILatLng geoPoint,
                            final int alignment, final int offsetX, final int offsetY) {
            super(width, height);
            if (geoPoint != null) {
                this.geoPoint = geoPoint;
            } else {
                this.geoPoint = new LatLng(0, 0);
            }
            this.alignment = alignment;
            this.offsetX = offsetX;
            this.offsetY = offsetY;
        }

        /**
         * Since we cannot use XML files in this project this constructor is useless. Creates a new
         * set of layout parameters. The values are extracted from the supplied attributes set and
         * context.
         *
         * @param c     the application environment
         * @param attrs the set of attributes fom which to extract the layout parameters values
         */
        public LayoutParams(final Context c, final AttributeSet attrs) {
            super(c, attrs);
            this.geoPoint = new LatLng(0, 0);
            this.alignment = BOTTOM_CENTER;
        }

        public LayoutParams(final ViewGroup.LayoutParams source) {
            super(source);
        }
    }

    public void setOnTileLoadedListener(TileLoadedListener tileLoadedListener) {
        this.tileLoadedListener = tileLoadedListener;
    }

    public void setOnTilesLoadedListener(TilesLoadedListener tilesLoadedListener) {
        this.tilesLoadedListener = tilesLoadedListener;
    }

    public TilesLoadedListener getTilesLoadedListener() {
        return tilesLoadedListener;
    }

    @Override
    public String toString() {
        return "MapView {" + getTileProvider() + "}";
    }
}<|MERGE_RESOLUTION|>--- conflicted
+++ resolved
@@ -52,10 +52,12 @@
 import com.mapbox.mapboxsdk.views.util.constants.MapViewConstants;
 import com.mapbox.mapboxsdk.tile.TileSystem;
 import org.json.JSONException;
+import com.mapbox.mapboxsdk.views.util.MultiTouchController;
 import com.mapbox.mapboxsdk.geometry.LatLng;
 import java.lang.reflect.InvocationTargetException;
 import java.lang.reflect.Method;
 import java.util.ArrayList;
+import java.util.HashSet;
 import java.util.List;
 import java.util.concurrent.atomic.AtomicBoolean;
 import java.util.concurrent.atomic.AtomicInteger;
@@ -102,7 +104,6 @@
     private final TilesOverlay mMapOverlay;
 
     private final GestureDetector mGestureDetector;
-    private final ScaleGestureDetector mScaleGestureDetector;
 
     /**
      * Handles map scrolling
@@ -120,6 +121,7 @@
 
     private final ResourceProxy mResourceProxy;
 
+    protected MultiTouchController<Object> mMultiTouchController;
     protected float mMultiTouchScale = 1.0f;
     protected PointF mMultiTouchScalePoint = new PointF();
 
@@ -182,9 +184,6 @@
         this.context = context;
         eventsOverlay = new MapEventsOverlay(context, this);
         this.getOverlays().add(eventsOverlay);
-<<<<<<< HEAD
-        this.setMultiTouchControls(true);
-=======
 
         if (attrs != null) {
             final String mapid = attrs.getAttributeValue(null, "mapid");
@@ -194,7 +193,6 @@
         } else {
             setTileSource(new MapboxTileLayer(EXAMPLE_MAP_ID));
         }
->>>>>>> 8f3444ea
 
 		String mapId = attrs.getAttributeValue(null, "mapid");
 		if (mapId != null) {
@@ -672,7 +670,7 @@
     }
 
     boolean zoomOutFixing(final int xPixel, final int yPixel) {
-        return getController().zoomOutAbout(xPixel, yPixel);
+        return getController().zoomOutFixing(xPixel, yPixel);
     }
 
     public ResourceProxy getResourceProxy() {
