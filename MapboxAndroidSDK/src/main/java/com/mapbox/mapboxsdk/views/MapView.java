--- conflicted
+++ resolved
@@ -7,51 +7,36 @@
 import android.os.Handler;
 import android.util.AttributeSet;
 import android.util.Log;
-import android.view.GestureDetector;
-import android.view.KeyEvent;
-import android.view.MotionEvent;
-import android.view.ScaleGestureDetector;
-import android.view.View;
-import android.view.ViewGroup;
+import android.view.*;
 import android.widget.Scroller;
 import android.widget.Toast;
 import com.mapbox.mapboxsdk.DefaultResourceProxyImpl;
 import com.mapbox.mapboxsdk.R;
-import com.mapbox.mapboxsdk.format.GeoJSON;
-import com.mapbox.mapboxsdk.overlay.ItemizedIconOverlay;
-import com.mapbox.mapboxsdk.overlay.ItemizedOverlay;
-import com.mapbox.mapboxsdk.overlay.MapEventsOverlay;
-import com.mapbox.mapboxsdk.overlay.MapEventsReceiver;
-import com.mapbox.mapboxsdk.overlay.Marker;
 import com.mapbox.mapboxsdk.ResourceProxy;
 import com.mapbox.mapboxsdk.api.ILatLng;
 import com.mapbox.mapboxsdk.constants.MapboxConstants;
 import com.mapbox.mapboxsdk.events.MapListener;
 import com.mapbox.mapboxsdk.events.ScrollEvent;
 import com.mapbox.mapboxsdk.events.ZoomEvent;
-import com.mapbox.mapboxsdk.overlay.Overlay;
-import com.mapbox.mapboxsdk.overlay.OverlayItem;
-import com.mapbox.mapboxsdk.overlay.OverlayManager;
-import com.mapbox.mapboxsdk.overlay.TilesOverlay;
-import com.mapbox.mapboxsdk.overlay.GeoJSONLayer;
+import com.mapbox.mapboxsdk.format.GeoJSON;
+import com.mapbox.mapboxsdk.geometry.BoundingBox;
+import com.mapbox.mapboxsdk.geometry.LatLng;
+import com.mapbox.mapboxsdk.overlay.*;
+import com.mapbox.mapboxsdk.tile.TileSystem;
 import com.mapbox.mapboxsdk.tileprovider.MapTileLayerBase;
-import com.mapbox.mapboxsdk.tileprovider.MapTileLayerArray;
 import com.mapbox.mapboxsdk.tileprovider.MapTileLayerBasic;
-import com.mapbox.mapboxsdk.tileprovider.modules.MapTileModuleLayerBase;
 import com.mapbox.mapboxsdk.tileprovider.tilesource.ITileLayer;
 import com.mapbox.mapboxsdk.tileprovider.tilesource.MapboxTileLayer;
 import com.mapbox.mapboxsdk.tileprovider.util.SimpleInvalidationHandler;
-import com.mapbox.mapboxsdk.geometry.BoundingBox;
 import com.mapbox.mapboxsdk.util.GeometryMath;
 import com.mapbox.mapboxsdk.util.NetworkUtils;
 import com.mapbox.mapboxsdk.views.util.Projection;
-import com.mapbox.mapboxsdk.views.util.constants.MapViewLayouts;
 import com.mapbox.mapboxsdk.views.util.TileLoadedListener;
 import com.mapbox.mapboxsdk.views.util.TilesLoadedListener;
 import com.mapbox.mapboxsdk.views.util.constants.MapViewConstants;
-import com.mapbox.mapboxsdk.tile.TileSystem;
+import com.mapbox.mapboxsdk.views.util.constants.MapViewLayouts;
 import org.json.JSONException;
-import com.mapbox.mapboxsdk.geometry.LatLng;
+
 import java.lang.reflect.InvocationTargetException;
 import java.lang.reflect.Method;
 import java.util.ArrayList;
@@ -141,11 +126,7 @@
 
     private TilesLoadedListener tilesLoadedListener;
     TileLoadedListener tileLoadedListener;
-<<<<<<< HEAD
     private InfoWindow defaultTooltip;
-
-=======
->>>>>>> 95d15f04
 
     /**
      * Constructor for XML layout calls. Should not be used programmatically.
@@ -294,9 +275,8 @@
                 new ItemizedIconOverlay.OnItemGestureListener<OverlayItem>() {
                     public boolean onItemSingleTapUp(final int index,
                                                      final OverlayItem item) {
-<<<<<<< HEAD
                         if(defaultTooltip==null){
-                            defaultTooltip = new DefaultInfoWindow(R.layout.tootip, MapView.this);
+                            defaultTooltip = new InfoWindow(R.layout.tootip, MapView.this);
                         }
 
                         // Hide tooltip if tapping on the same marker
@@ -307,11 +287,6 @@
                         else{
                             ((Marker)item).showBubble(defaultTooltip, MapView.this, true);
                         }
-=======
-                        ((Marker)item).showBubble(new InfoWindow(R.layout.tootip, MapView.this), MapView.this, true);
-
-
->>>>>>> 95d15f04
                         return true;
                     }
                     public boolean onItemLongPress(final int index,
