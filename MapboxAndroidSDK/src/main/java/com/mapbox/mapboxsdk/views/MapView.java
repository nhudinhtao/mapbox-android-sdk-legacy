--- conflicted
+++ resolved
@@ -1,18 +1,7 @@
 package com.mapbox.mapboxsdk.views;
 
-import android.app.Activity;
-import android.app.AlertDialog;
 import android.content.Context;
-<<<<<<< HEAD
 import android.graphics.*;
-=======
-import android.content.DialogInterface;
-import android.graphics.Canvas;
-import android.graphics.Matrix;
-import android.graphics.Point;
-import android.graphics.PointF;
-import android.graphics.Rect;
->>>>>>> 9644d564
 import android.os.Build;
 import android.os.Handler;
 import android.util.AttributeSet;
@@ -42,18 +31,13 @@
 import com.mapbox.mapboxsdk.tileprovider.util.SimpleInvalidationHandler;
 import com.mapbox.mapboxsdk.util.GeometryMath;
 import com.mapbox.mapboxsdk.util.NetworkUtils;
-import com.mapbox.mapboxsdk.views.util.MultiTouchController;
 import com.mapbox.mapboxsdk.views.util.Projection;
 import com.mapbox.mapboxsdk.views.util.TileLoadedListener;
 import com.mapbox.mapboxsdk.views.util.TilesLoadedListener;
 import com.mapbox.mapboxsdk.views.util.constants.MapViewConstants;
 import com.mapbox.mapboxsdk.views.util.constants.MapViewLayouts;
 import org.json.JSONException;
-<<<<<<< HEAD
-
-=======
-import com.mapbox.mapboxsdk.geometry.LatLng;
->>>>>>> 9644d564
+
 import java.lang.reflect.InvocationTargetException;
 import java.lang.reflect.Method;
 import java.util.ArrayList;
@@ -189,19 +173,20 @@
 		String mapId = attrs.getAttributeValue(null, "mapid");
 		if (mapId != null) {
 			setTileSource(new MapboxTileLayer(mapId));
-		} else {
-			AlertDialog.Builder dialog = new AlertDialog.Builder(getContext());
-			dialog.setTitle(R.string.errorTitle);
-			dialog.setMessage(R.string.missingMapIdErrorMessage);
-			dialog.setNegativeButton(R.string.closeText, new DialogInterface.OnClickListener() {
-				@Override
-				public void onClick(DialogInterface dialog, int which)
-				{
-					((Activity)getContext()).finish();
-				}
-			});
-			dialog.create().show();
 		}
+//        else {
+//			AlertDialog.Builder dialog = new AlertDialog.Builder(getContext());
+//			dialog.setTitle(R.string.errorTitle);
+//			dialog.setMessage(R.string.missingMapIdErrorMessage);
+//			dialog.setNegativeButton(R.string.closeText, new DialogInterface.OnClickListener() {
+//				@Override
+//				public void onClick(DialogInterface dialog, int which)
+//				{
+//					((Activity)getContext()).finish();
+//				}
+//			});
+//			dialog.create().show();
+//		}
 	}
 
     public MapView(final Context context, AttributeSet attrs) {
@@ -1142,8 +1127,8 @@
 
 		// rotate Canvas
         c.rotate(mapOrientation,
-            mProjection.getScreenRect().exactCenterX(),
-            mProjection.getScreenRect().exactCenterY());
+                mProjection.getScreenRect().exactCenterX(),
+                mProjection.getScreenRect().exactCenterY());
 
 		// Draw all Overlays.
         this.getOverlayManager().onDraw(c, this);
@@ -1191,7 +1176,6 @@
         return tileLoadedListener;
     }
 
-<<<<<<< HEAD
     public void cluster() {
         for(ItemizedIconOverlay overlay: getItemizedOverlays()){
             if(!overlay.isClusterOverlay()){
@@ -1204,8 +1188,6 @@
     // Public Classes
     // ===========================================================
 
-=======
->>>>>>> 9644d564
     /**
      * Per-child layout information associated with OpenStreetMapView.
      */
