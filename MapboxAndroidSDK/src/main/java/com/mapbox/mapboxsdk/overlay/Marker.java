--- conflicted
+++ resolved
@@ -100,13 +100,11 @@
     private boolean bubbleShowing;
     private ItemizedOverlay mParentHolder;
 
-<<<<<<< HEAD
+    static Drawable defaultPinDrawable;
+
     // ===========================================================
     // Constructors
     // ===========================================================
-=======
-    static Drawable defaultPinDrawable;
->>>>>>> 8e59281e
 
     public Marker(String title, String description, LatLng latLng) {
         this(null, title, description, latLng);
@@ -260,16 +258,11 @@
     }
 
     public Point getMarkerAnchor() {
-<<<<<<< HEAD
-        int markerWidth = getWidth(), markerHeight = getHeight();
-        return new Point((int)(-mAnchor.x*markerWidth), (int)(-mAnchor.y*markerHeight));
-=======
         if (mAnchor != null) {
             int markerWidth = getWidth(), markerHeight = getHeight();
-            return new Point(mAnchor.x * markerWidth, mAnchor.y * markerHeight);
-        }
-        return getMarkerAnchor(getMarkerHotspot());
->>>>>>> 8e59281e
+            return new Point((int) (-mAnchor.x * markerWidth), (int) (-mAnchor.y * markerHeight));
+        }
+        return new Point(0, 0);
     }
 
     public Point getMarkerAnchor(HotspotPlace place) {
@@ -351,7 +344,6 @@
         return reuse;
     }
 
-<<<<<<< HEAD
     // ===========================================================
     // Inner and Anonymous Classes
     // ===========================================================
@@ -360,10 +352,6 @@
         if (reuse == null) {
             reuse = new PointF();
         }
-=======
-    public PointF getHotspotScale(HotspotPlace place) {
-        PointF hp = new PointF(0, 0);
->>>>>>> 8e59281e
         if (place == null) {
             place = HotspotPlace.BOTTOM_CENTER; //use same default than in osmdroid.
         }
@@ -405,13 +393,8 @@
      * Could be a public method of HotspotPlace or OverlayItem...
      */
     public Point getHotspot(HotspotPlace place, int w, int h) {
-<<<<<<< HEAD
         PointF scale = getHotspotScale(place, null);
-        return new Point((int)(-w * scale.x), (int)(-h * scale.y));
-=======
-        PointF scale = getHotspotScale(place);
         return new Point((int) (-w * scale.x), (int) (-h * scale.y));
->>>>>>> 8e59281e
     }
 
     /**
@@ -461,19 +444,15 @@
         return this;
     }
 
-<<<<<<< HEAD
     public PointF getPositionOnMap(){
         return mCurScreenCoords;
     }
 
     public void updateDrawingPosition(){
-=======
-    private void updateDrawingPositionRect() {
->>>>>>> 8e59281e
         getMapDrawingBounds(mapView.getProjection(), mMyLocationRect);
     }
 
-    private void invalidate() {
+    public void invalidate() {
         if (mapView == null) {
             return; //not on map yet
         }
