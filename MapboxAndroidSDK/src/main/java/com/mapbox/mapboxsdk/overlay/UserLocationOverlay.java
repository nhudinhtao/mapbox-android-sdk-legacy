--- conflicted
+++ resolved
@@ -1,23 +1,5 @@
 package com.mapbox.mapboxsdk.overlay;
 
-<<<<<<< HEAD
-import java.util.LinkedList;
-
-import com.mapbox.mapboxsdk.DefaultResourceProxyImpl;
-import com.mapbox.mapboxsdk.ResourceProxy;
-import com.mapbox.mapboxsdk.geometry.LatLng;
-import com.mapbox.mapboxsdk.tile.TileSystem;
-import com.mapbox.mapboxsdk.util.GeometryMath;
-import com.mapbox.mapboxsdk.views.MapView;
-import com.mapbox.mapboxsdk.overlay.Overlay.Snappable;
-import com.mapbox.mapboxsdk.views.safecanvas.ISafeCanvas;
-import com.mapbox.mapboxsdk.views.safecanvas.SafePaint;
-import com.mapbox.mapboxsdk.views.util.Projection;
-import com.mapbox.mapboxsdk.views.util.constants.MapViewConstants;
-import com.mapbox.mapboxsdk.views.MapController;
-import android.util.Log;
-=======
->>>>>>> 6a78e78f
 import android.content.Context;
 import android.graphics.Bitmap;
 import android.graphics.Matrix;
@@ -38,6 +20,7 @@
 import com.mapbox.mapboxsdk.geometry.LatLng;
 import com.mapbox.mapboxsdk.overlay.Overlay.Snappable;
 import com.mapbox.mapboxsdk.tile.TileSystem;
+import com.mapbox.mapboxsdk.util.GeometryMath;
 import com.mapbox.mapboxsdk.views.MapController;
 import com.mapbox.mapboxsdk.views.MapView;
 import com.mapbox.mapboxsdk.views.safecanvas.ISafeCanvas;
@@ -173,20 +156,12 @@
 
             mCirclePaint.setAlpha(50);
             mCirclePaint.setStyle(Style.FILL);
-<<<<<<< HEAD
-            canvas.drawCircle(mMapCoords.x / zoomDiff, mMapCoords.y / zoomDiff, radius,
-=======
-            canvas.drawCircle((int)mMapCoords.x >> zoomDiff, (int)mMapCoords.y >> zoomDiff, radius,
->>>>>>> 6a78e78f
+            canvas.drawCircle(GeometryMath.rightShift(mMapCoords.x, zoomDiff) , GeometryMath.rightShift(mMapCoords.y, zoomDiff), radius,
                     mCirclePaint);
 
             mCirclePaint.setAlpha(150);
             mCirclePaint.setStyle(Style.STROKE);
-<<<<<<< HEAD
-            canvas.drawCircle(mMapCoords.x / zoomDiff, mMapCoords.y / zoomDiff, radius,
-=======
-            canvas.drawCircle((int)mMapCoords.x >> zoomDiff, (int)mMapCoords.y >> zoomDiff, radius,
->>>>>>> 6a78e78f
+            canvas.drawCircle(GeometryMath.rightShift(mMapCoords.x, zoomDiff), GeometryMath.rightShift(mMapCoords.y, zoomDiff), radius,
                     mCirclePaint);
         }
 
@@ -211,13 +186,8 @@
         float scaleY = (float) Math.sqrt(mMatrixValues[Matrix.MSCALE_Y]
                 * mMatrixValues[Matrix.MSCALE_Y] + mMatrixValues[Matrix.MSKEW_X]
                 * mMatrixValues[Matrix.MSKEW_X]);
-<<<<<<< HEAD
         final float x = GeometryMath.rightShift(mMapCoords.x, zoomDiff);
         final float y = GeometryMath.rightShift(mMapCoords.y, zoomDiff);
-=======
-        final double x = (int)mMapCoords.x >> zoomDiff;
-        final double y = (int)mMapCoords.y >> zoomDiff;
->>>>>>> 6a78e78f
         if (lastFix.hasBearing()) {
             canvas.save();
             // Rotate the icon
@@ -242,19 +212,11 @@
 
     protected RectF getMyLocationDrawingBounds(float zoomLevel, Location lastFix, RectF reuse) {
         if (reuse == null)
-<<<<<<< HEAD
             reuse = new RectF();
- 
+
         final float zoomDiff = MapViewConstants.MAXIMUM_ZOOMLEVEL - zoomLevel;
         final float posX = GeometryMath.rightShift(mMapCoords.x, zoomDiff);
         final float posY = GeometryMath.rightShift(mMapCoords.y, zoomDiff);
-=======
-            reuse = new Rect();
-
-        final int zoomDiff = MapViewConstants.MAXIMUM_ZOOMLEVEL - zoomLevel;
-        final int posX = (int)mMapCoords.x >> zoomDiff;
-        final int posY = (int)mMapCoords.y >> zoomDiff;
->>>>>>> 6a78e78f
 
         // Start with the bitmap bounds
         if (lastFix.hasBearing()) {
