package com.mapbox.mapboxsdk.constants;

import java.util.Locale;

/**
 * Storing certain attributes of the Mapbox online
 * service as constants to centralize references.
 */
public interface MapboxConstants {
    /**
     * The default base endpoint of Mapbox services.
     * This bakes in a CNAME and version number.
     */
    public static final String MAPBOX_BASE_URL = "https://a.tiles.mapbox.com/v3/";

<<<<<<< HEAD
    public static final String USER_AGENT = "Mapbox Android SDK/0.4.0";

    public static final Locale MAPBOX_LOCALE = Locale.US;

    public enum RasterImageQuality {
        /** Full image quality. */
        MBXRasterImageQualityFull(0),
        /** 32 color indexed PNG. */
        MBXRasterImageQualityPNG32(1),
        /** 64 color indexed PNG. */
        MBXRasterImageQualityPNG64(2),
        /** 128 color indexed PNG. */
        MBXRasterImageQualityPNG128(3),
        /** 256 color indexed PNG. */
        MBXRasterImageQualityPNG256(4),
        /** 70% quality JPEG. */
        MBXRasterImageQualityJPEG70(5),
        /** 80% quality JPEG. */
        MBXRasterImageQualityJPEG80(6),
        /** 90% quality JPEG. */
        MBXRasterImageQualityJPEG90(7);

        private int value;

        private RasterImageQuality(int value) {
            this.value = value;
        }

        public int getValue() {
            return value;
        }

        public static RasterImageQuality getEnumForValue(int value) {
            switch (value) {
                case 0:
                    return MBXRasterImageQualityFull;
                case 1:
                    return MBXRasterImageQualityPNG32;
                case 2:
                    return MBXRasterImageQualityPNG64;
                case 3:
                    return MBXRasterImageQualityPNG128;
                case 4:
                    return MBXRasterImageQualityPNG256;
                case 5:
                    return MBXRasterImageQualityJPEG70;
                case 6:
                    return MBXRasterImageQualityJPEG80;
                case 7:
                    return MBXRasterImageQualityJPEG90;
                default:
                    return MBXRasterImageQualityFull;
            }
        }
    }
=======
    public static final String USER_AGENT = "Mapbox Android SDK/0.5.0";
>>>>>>> 706d82ac
}<|MERGE_RESOLUTION|>--- conflicted
+++ resolved
@@ -13,8 +13,7 @@
      */
     public static final String MAPBOX_BASE_URL = "https://a.tiles.mapbox.com/v3/";
 
-<<<<<<< HEAD
-    public static final String USER_AGENT = "Mapbox Android SDK/0.4.0";
+    public static final String USER_AGENT = "Mapbox Android SDK/0.5.0";
 
     public static final Locale MAPBOX_LOCALE = Locale.US;
 
@@ -69,7 +68,4 @@
             }
         }
     }
-=======
-    public static final String USER_AGENT = "Mapbox Android SDK/0.5.0";
->>>>>>> 706d82ac
 }