--- conflicted
+++ resolved
@@ -1,29 +1,21 @@
 package com.mapbox.mapboxsdk.format;
 
 import android.graphics.Paint;
-<<<<<<< HEAD
 import android.util.Log;
 import com.google.common.base.Strings;
-=======
->>>>>>> 3dca60c4
 import com.mapbox.mapboxsdk.geometry.LatLng;
 import com.mapbox.mapboxsdk.overlay.Icon;
 import com.mapbox.mapboxsdk.overlay.Marker;
 import com.mapbox.mapboxsdk.overlay.PathOverlay;
 import com.mapbox.mapboxsdk.views.MapView;
-<<<<<<< HEAD
+import java.util.Locale;
 import org.json.JSONArray;
 import org.json.JSONException;
 import org.json.JSONObject;
 import java.util.ArrayList;
 import java.util.List;
 import java.util.Locale;
-=======
-import java.util.Locale;
-import org.json.JSONArray;
-import org.json.JSONException;
-import org.json.JSONObject;
->>>>>>> 3dca60c4
+
 
 /**
  * A GeoJSON parser.
@@ -75,16 +67,10 @@
      * @param mv a mapview
      * @throws JSONException
      */
-<<<<<<< HEAD
     public static ArrayList<Object> featureCollectionToLayers(JSONObject featureCollection, MapView mv) throws JSONException {
         ArrayList<Object> uiObjects = new ArrayList<Object>();
 
 		JSONArray features = (JSONArray) featureCollection.get("features");
-=======
-    public static void featureCollectionToLayers(JSONObject featureCollection, MapView mv)
-            throws JSONException {
-        JSONArray features = (JSONArray) featureCollection.get("features");
->>>>>>> 3dca60c4
         // foreach is not usable for JSONArray, so longform
         for (int i = 0; i < features.length(); i++) {
             uiObjects.addAll(featureToLayer((JSONObject) features.get(i), mv));
