buildscript {
    repositories {
        mavenCentral()
    }
    dependencies {
        classpath 'com.android.tools.build:gradle:1.0.0'
        classpath 'com.jakewharton.sdkmanager:gradle-plugin:0.10.1'
    }
}

apply plugin: 'android-sdk-manager'
apply plugin: 'com.android.library'
apply plugin: 'checkstyle'
apply plugin: 'maven'
apply plugin: 'signing'

allprojects {
    group project.GROUP
    version project.VERSION_NAME

    repositories {
        mavenCentral()
    }

//    tasks.withType(Compile) {
//        options.encoding = 'UTF-8'
//    }
}

repositories {
    mavenCentral()
}

dependencies {
<<<<<<< HEAD
    compile 'com.vividsolutions:jts:1.13'
    compile 'com.android.support:support-v4:21.0.2'
    compile 'com.squareup.okhttp:okhttp:2.0.0'
    compile 'com.squareup.okhttp:okhttp-urlconnection:2.0.0'
=======
    compile 'com.android.support:support-v4:21.0.3'
    compile 'com.squareup.okhttp:okhttp:2.2.0'
    compile 'com.squareup.okhttp:okhttp-urlconnection:2.2.0'
>>>>>>> 9d9459b2
    compile 'com.nineoldandroids:library:2.4.0'
    compile 'com.jakewharton:disklrucache:2.0.2'
}

android {
    compileSdkVersion Integer.parseInt(project.ANDROID_BUILD_SDK_VERSION)
    buildToolsVersion project.ANDROID_BUILD_TOOLS_VERSION

    defaultConfig {
        minSdkVersion Integer.parseInt(project.ANDROID_MIN_SDK)
        targetSdkVersion Integer.parseInt(project.ANDROID_BUILD_TARGET_SDK_VERSION)
    }

    sourceSets {

        main {
            manifest.srcFile 'src/main/AndroidManifest.xml'

            java.srcDirs = ['src/main/java']

            res.srcDirs = ['src/main/res']

            assets {
                srcDir 'assets'
            }
        }
    }

    lintOptions {
        abortOnError false
    }
}

android.libraryVariants.all { variant ->
    def name = variant.name
    task "javadoc$name"(type: Javadoc) {
        description = "Generates javadoc for build $name"
        failOnError = false
        destinationDir = new File(destinationDir, variant.baseName)
        source = files(variant.javaCompile.source)
        ext.androidJar = "${android.sdkDirectory}/platforms/${android.compileSdkVersion}/android.jar"
        classpath = files(variant.javaCompile.classpath.files) + files(ext.androidJar)
        options.links("http://docs.oracle.com/javase/7/docs/api/")
        options.links("http://d.android.com/reference/")
        exclude '**/R.html', '**/R.*.html'
    }
}

checkstyle {
    configFile project.file('../checks.xml')
    showViolations true
}

android.libraryVariants.all { variant ->
    def name = variant.buildType.name
    def checkstyle = project.tasks.create "checkstyle${name.capitalize()}", Checkstyle
    checkstyle.dependsOn variant.javaCompile
    checkstyle.source variant.javaCompile.source
    checkstyle.classpath = project.fileTree(variant.javaCompile.destinationDir)
    checkstyle.exclude('**/BuildConfig.java')
    checkstyle.exclude('**/R.java')
    checkstyle.exclude('**/uk/co/senab/bitmapcache/*')
    checkstyle.exclude('**/com/cocoahero/android/geojson/**')
    project.tasks.getByName("check").dependsOn checkstyle
}

// From https://raw.github.com/mcxiaoke/gradle-mvn-push/master/jar.gradle
android.libraryVariants.all { variant ->
    def jarTask = project.tasks.create(name: "jar${variant.name.capitalize()}", type: Jar) {
        from variant.javaCompile.destinationDir
        exclude "**/R.class"
        exclude "**/BuildConfig.class"
    }
    jarTask.dependsOn variant.javaCompile
    artifacts.add('archives', jarTask);
}

// From https://raw.github.com/mcxiaoke/gradle-mvn-push/master/gradle-mvn-push.gradle
def isReleaseBuild() {
    return VERSION_NAME.contains("SNAPSHOT") == false
}

def getReleaseRepositoryUrl() {
    return hasProperty('RELEASE_REPOSITORY_URL') ? RELEASE_REPOSITORY_URL :
            "https://oss.sonatype.org/service/local/staging/deploy/maven2/"
}

def getSnapshotRepositoryUrl() {
    return hasProperty('SNAPSHOT_REPOSITORY_URL') ? SNAPSHOT_REPOSITORY_URL :
            "https://oss.sonatype.org/content/repositories/snapshots/"
}

def getRepositoryUsername() {
    return hasProperty('USERNAME') ? USERNAME :
            (hasProperty('NEXUS_USERNAME') ? NEXUS_USERNAME : "")
}

def getRepositoryPassword() {
    return hasProperty('PASSWORD') ? PASSWORD :
            (hasProperty('NEXUS_PASSWORD') ? NEXUS_PASSWORD : "")
}


task apklib(type: Zip) {
    appendix = extension = 'apklib'

    from 'AndroidManifest.xml'
    into('res') {
        from 'res'
    }
    into('src') {
        from 'src'
    }
}

artifacts {
    archives apklib
}

afterEvaluate { project ->
    uploadArchives {
        repositories {
            mavenDeployer {
                beforeDeployment { MavenDeployment deployment -> signing.signPom(deployment) }

                pom.groupId = GROUP
                pom.artifactId = POM_ARTIFACT_ID
                pom.version = VERSION_NAME

                repository(url: getReleaseRepositoryUrl()) {
                    authentication(userName: getRepositoryUsername(),
                            password: getRepositoryPassword())
                }
                snapshotRepository(url: getSnapshotRepositoryUrl()) {
                    authentication(userName: getRepositoryUsername(),
                            password: getRepositoryPassword())
                }

/*
                // Leaving out as artifact was incorrectly named when found
                addFilter('aar') { artifact, file ->
                    artifact.name == archivesBaseName
                }
                addFilter('apklib') { artifact, file ->
                    artifact.name == archivesBaseName + '-apklib'
                }
*/

                pom.project {
                    name POM_NAME
                    packaging POM_PACKAGING
                    description POM_DESCRIPTION
                    url POM_URL

                    scm {
                        url POM_SCM_URL
                        connection POM_SCM_CONNECTION
                        developerConnection POM_SCM_DEV_CONNECTION
                    }

                    licenses {
                        license {
                            name POM_LICENCE_NAME
                            url POM_LICENCE_URL
                            distribution POM_LICENCE_DIST
                        }
                    }

                    developers {
                        developer {
                            id POM_DEVELOPER_ID
                            name POM_DEVELOPER_NAME
                        }
                    }
                }
            }
        }
    }

    signing {
        required { isReleaseBuild() && gradle.taskGraph.hasTask("uploadArchives") }
        sign configurations.archives
    }

    task androidJavadocs(type: Javadoc) {
        failOnError false
        source = android.sourceSets.main.java.sourceFiles
        classpath += project.files(android.getBootClasspath().join(File.pathSeparator))
    }

    task androidJavadocsJar(type: Jar, dependsOn: androidJavadocs) {
        classifier = 'javadoc'
        from androidJavadocs.destinationDir
    }

    task androidSourcesJar(type: Jar) {
        classifier = 'sources'
        from android.sourceSets.main.java.sourceFiles
    }

    artifacts {
        archives androidSourcesJar
        archives androidJavadocsJar
    }
}<|MERGE_RESOLUTION|>--- conflicted
+++ resolved
@@ -32,16 +32,10 @@
 }
 
 dependencies {
-<<<<<<< HEAD
     compile 'com.vividsolutions:jts:1.13'
-    compile 'com.android.support:support-v4:21.0.2'
-    compile 'com.squareup.okhttp:okhttp:2.0.0'
-    compile 'com.squareup.okhttp:okhttp-urlconnection:2.0.0'
-=======
     compile 'com.android.support:support-v4:21.0.3'
     compile 'com.squareup.okhttp:okhttp:2.2.0'
     compile 'com.squareup.okhttp:okhttp-urlconnection:2.2.0'
->>>>>>> 9d9459b2
     compile 'com.nineoldandroids:library:2.4.0'
     compile 'com.jakewharton:disklrucache:2.0.2'
 }
