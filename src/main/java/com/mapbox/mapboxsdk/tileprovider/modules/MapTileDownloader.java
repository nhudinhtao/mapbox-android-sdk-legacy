--- conflicted
+++ resolved
@@ -138,10 +138,6 @@
             if (cache != null) {
                 client.setResponseCache(cache);
             }
-<<<<<<< HEAD
-
-=======
->>>>>>> 8d07257c
             if (mNetworkAvailablityCheck != null
                     && !mNetworkAvailablityCheck.getNetworkAvailable()) {
                 Log.d(TAG, "Skipping " + getName() + " due to NetworkAvailabilityCheck.");
@@ -149,10 +145,6 @@
             }
 
             String url = tileSource.getTileURLString(tile);
-<<<<<<< HEAD
-
-=======
->>>>>>> 8d07257c
             if (TextUtils.isEmpty(url)) {
                 return null;
             }
